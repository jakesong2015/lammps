--- conflicted
+++ resolved
@@ -52,17 +52,10 @@
 
 /* MPI data structs */
 
-<<<<<<< HEAD
-struct __MPI_Status {
-  int MPI_SOURCE;
-};
-typedef struct __MPI_Status MPI_Status;
-=======
 struct _MPI_Status {
   int MPI_SOURCE;
 };
 typedef struct _MPI_Status MPI_Status;
->>>>>>> 5d8ef7f4
 
 /* Function prototypes for MPI stubs */
 
@@ -135,11 +128,6 @@
 		 MPI_Datatype sendtype, void *recvbuf, int recvcount,
 		 MPI_Datatype recvtype, int root, MPI_Comm comm);
 
-<<<<<<< HEAD
-void MPI_Get_processor_name(char *name, int *resultlen);
-
-=======
->>>>>>> 5d8ef7f4
 #ifdef __cplusplus
 }
 #endif
