--- conflicted
+++ resolved
@@ -126,11 +126,7 @@
   cut_respa = NULL;
 
   if (force->newton_pair) 
-<<<<<<< HEAD
-    error->all("Cannot use newton pair with cg/cmm/gpu pair style");
-=======
-    error->all(FLERR,"Cannot use newton pair with GPU CGCMM pair style");
->>>>>>> afc72c79
+    error->all("FLERR,Cannot use newton pair with cg/cmm/gpu pair style");
 
   // Repeat cutsq calculation because done after call to init_style
   double maxcut = -1.0;
