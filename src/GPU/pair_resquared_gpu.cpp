/* ----------------------------------------------------------------------
   LAMMPS - Large-scale Atomic/Molecular Massively Parallel Simulator
   http://lammps.sandia.gov, Sandia National Laboratories
   Steve Plimpton, sjplimp@sandia.gov

   Copyright (2003) Sandia Corporation.  Under the terms of Contract
   DE-AC04-94AL85000 with Sandia Corporation, the U.S. Government retains
   certain rights in this software.  This software is distributed under 
   the GNU General Public License.

   See the README file in the top-level LAMMPS directory.
------------------------------------------------------------------------- */

/* ----------------------------------------------------------------------
   Contributing author: Mike Brown (SNL)
------------------------------------------------------------------------- */

#include "lmptype.h"
#include "math.h"
#include "stdio.h"
#include "stdlib.h"
#include "pair_resquared_gpu.h"
#include "math_extra.h"
#include "atom.h"
#include "atom_vec.h"
#include "atom_vec_ellipsoid.h"
#include "comm.h"
#include "force.h"
#include "neighbor.h"
#include "neigh_list.h"
#include "integrate.h"
#include "memory.h"
#include "error.h"
#include "neigh_request.h"
#include "universe.h"
#include "domain.h"
#include "update.h"
#include "string.h"
#include "gpu_extra.h"

// External functions from cuda library for atom decomposition

int re_gpu_init(const int ntypes, double **shape, double **well,
		double **cutsq, double **sigma, double **epsilon,
		int **form, double **host_lj1,
		double **host_lj2, double **host_lj3, double **host_lj4,
		double **offset, double *special_lj, const int nlocal,
		const int nall,	const int max_nbors, const int maxspecial,
		const double cell_size,	int &gpu_mode, FILE *screen);
void re_gpu_clear();
int ** re_gpu_compute_n(const int ago, const int inum, const int nall,
			double **host_x, int *host_type, double *sublo,
			double *subhi, int *tag, int **nspecial, int **special,
			const bool eflag, const bool vflag,
			const bool eatom, const bool vatom, int &host_start,
			int **ilist, int **jnum, const double cpu_time,
			bool &success, double **host_quat);
int * re_gpu_compute(const int ago, const int inum, const int nall,
		     double **host_x, int *host_type, int *ilist, int *numj,
		     int **firstneigh, const bool eflag, const bool vflag,
		     const bool eatom, const bool vatom, int &host_start,
		     const double cpu_time, bool &success, double **host_quat);
double re_gpu_bytes();

using namespace LAMMPS_NS;

enum{SPHERE_SPHERE,SPHERE_ELLIPSE,ELLIPSE_SPHERE,ELLIPSE_ELLIPSE};

/* ---------------------------------------------------------------------- */

PairRESquaredGPU::PairRESquaredGPU(LAMMPS *lmp) : PairRESquared(lmp),
                                                gpu_mode(GPU_FORCE)
{
  avec = (AtomVecEllipsoid *) atom->style_match("ellipsoid");
  if (!avec) 
    error->all(FLERR,"Pair gayberne requires atom style ellipsoid");
  quat_nmax = 0;
  quat = NULL;
}

/* ----------------------------------------------------------------------
   free all arrays
------------------------------------------------------------------------- */

PairRESquaredGPU::~PairRESquaredGPU()
{
  re_gpu_clear();
  cpu_time = 0.0;
  memory->destroy(quat);
}

/* ---------------------------------------------------------------------- */

void PairRESquaredGPU::compute(int eflag, int vflag)
{
  if (eflag || vflag) ev_setup(eflag,vflag);
  else evflag = vflag_fdotr = 0;

  int nall = atom->nlocal + atom->nghost;
  int inum, host_start;

  bool success = true;
  int *ilist, *numneigh, **firstneigh;  

  if (nall > quat_nmax) {
    quat_nmax = static_cast<int>(1.1 * nall);
    memory->grow(quat, quat_nmax, 4, "pair:quat");
  }
  AtomVecEllipsoid::Bonus *bonus = avec->bonus;
  int *ellipsoid = atom->ellipsoid;
  for (int i=0; i<nall; i++) {
    int qi = ellipsoid[i];
    if (qi > -1) {
      quat[i][0] = bonus[qi].quat[0];
      quat[i][1] = bonus[qi].quat[1];
      quat[i][2] = bonus[qi].quat[2];
      quat[i][3] = bonus[qi].quat[3];
    }
  }

  if (gpu_mode != GPU_FORCE) {
    inum = atom->nlocal;
    firstneigh = re_gpu_compute_n(neighbor->ago, inum, nall, atom->x,
				  atom->type, domain->sublo, domain->subhi,
				  atom->tag, atom->nspecial, atom->special,
				  eflag, vflag, eflag_atom, vflag_atom,
				  host_start, &ilist, &numneigh, cpu_time,
				  success, quat);
  } else {
    inum = list->inum;
    numneigh = list->numneigh;
    firstneigh = list->firstneigh;
    ilist = re_gpu_compute(neighbor->ago, inum, nall, atom->x, atom->type,
			   list->ilist, numneigh, firstneigh, eflag, vflag,
			   eflag_atom, vflag_atom, host_start,
			   cpu_time, success, quat);
  }
  if (!success)
    error->one(FLERR,"Out of memory on GPGPU");

  if (host_start < inum) {
    cpu_time = MPI_Wtime();
    cpu_compute(host_start, inum, eflag, vflag, ilist, numneigh, firstneigh);
    cpu_time = MPI_Wtime() - cpu_time;
  }
}

/* ----------------------------------------------------------------------
   init specific to this pair style
------------------------------------------------------------------------- */

void PairRESquaredGPU::init_style()
{
  if (force->newton_pair) 
<<<<<<< HEAD
    error->all("Cannot use newton pair with resquared/gpu pair style");
  if (!atom->ellipsoid_flag)
    error->all("Pair resquared/gpu requires atom style ellipsoid");
=======
    error->all(FLERR,"Cannot use newton pair with resquared/gpu pair style");
  if (!atom->ellipsoid_flag)
    error->all(FLERR,"Pair resquared/gpu requires atom style ellipsoid");
>>>>>>> 667fde6a

  // per-type shape precalculations
  // require that atom shapes are identical within each type
  // if shape = 0 for point particle, set shape = 1 as required by Gay-Berne

  for (int i = 1; i <= atom->ntypes; i++) {
    if (!atom->shape_consistency(i,shape1[i][0],shape1[i][1],shape1[i][2]))
<<<<<<< HEAD
      error->all("Pair resquared/gpu requires atoms with same type have same shape");
=======
      error->all(FLERR,"Pair resquared/gpu requires atoms with same type have same shape");
>>>>>>> 667fde6a
    if (setwell[i]) {
      shape2[i][0] = shape1[i][0]*shape1[i][0];
      shape2[i][1] = shape1[i][1]*shape1[i][1];
      shape2[i][2] = shape1[i][2]*shape1[i][2];
      lshape[i] = shape1[i][0]*shape1[i][1]*shape1[i][2];
    }
  }

  // Repeat cutsq calculation because done after call to init_style
  double maxcut = -1.0;
  double cut;
  for (int i = 1; i <= atom->ntypes; i++) {
    for (int j = i; j <= atom->ntypes; j++) {
      if (setflag[i][j] != 0 || (setflag[i][i] != 0 && setflag[j][j] != 0)) {
        cut = init_one(i,j);
        cut *= cut;
        if (cut > maxcut)
          maxcut = cut;
        cutsq[i][j] = cutsq[j][i] = cut;
      } else
        cutsq[i][j] = cutsq[j][i] = 0.0;
    }
  }

  double cell_size = sqrt(maxcut) + neighbor->skin;

  int maxspecial=0;
  if (atom->molecular)
    maxspecial=atom->maxspecial;
  int success = re_gpu_init(atom->ntypes+1, shape1, well, cutsq, sigma,
			    epsilon, form, lj1, lj2, lj3, lj4, offset,
			    force->special_lj, atom->nlocal, 
			    atom->nlocal+atom->nghost, 300, maxspecial,
			    cell_size, gpu_mode, screen);
  GPU_EXTRA::check_flag(success,error,world);

  if (gpu_mode == GPU_FORCE) {
    int irequest = neighbor->request(this);
    neighbor->requests[irequest]->half = 0;
    neighbor->requests[irequest]->full = 1;
  }
  quat_nmax = static_cast<int>(1.1 * (atom->nlocal + atom->nghost));
  memory->grow(quat, quat_nmax, 4, "pair:quat");
}

/* ---------------------------------------------------------------------- */

double PairRESquaredGPU::memory_usage()
{
  double bytes = Pair::memory_usage();
  return bytes + memory->usage(quat,quat_nmax)+re_gpu_bytes();
}

/* ---------------------------------------------------------------------- */

void PairRESquaredGPU::cpu_compute(int start, int inum, int eflag, int vflag,
				  int *ilist, int *numneigh, int **firstneigh)
{
  int i,j,ii,jj,jnum,itype,jtype;
  double evdwl,one_eng,rsq,r2inv,r6inv,forcelj,factor_lj;
  double fforce[3],ttor[3],rtor[3],r12[3];
  int *jlist;
  RE2Vars wi,wj;

  double **x = atom->x;
  double **f = atom->f;
  double **tor = atom->torque;
  int *type = atom->type;
  double *special_lj = force->special_lj;

  // loop over neighbors of my atoms

  for (ii = start; ii < inum; ii++) {
    i = ilist[ii];
    itype = type[i];

    // not a LJ sphere

    if (lshape[itype] != 0.0) precompute_i(i,wi);

    jlist = firstneigh[i];
    jnum = numneigh[i];

    for (jj = 0; jj < jnum; jj++) {
      j = jlist[jj];
      factor_lj = special_lj[sbmask(j)];
      j &= NEIGHMASK;

      // r12 = center to center vector

      r12[0] = x[j][0]-x[i][0];
      r12[1] = x[j][1]-x[i][1];
      r12[2] = x[j][2]-x[i][2];
      rsq = MathExtra::dot3(r12,r12);
      jtype = type[j];

      // compute if less than cutoff

      if (rsq < cutsq[itype][jtype]) {
        switch (form[itype][jtype]) {

         case SPHERE_SPHERE:
          r2inv = 1.0/rsq;
          r6inv = r2inv*r2inv*r2inv;
          forcelj = r6inv * (lj1[itype][jtype]*r6inv - lj2[itype][jtype]);
          forcelj *= -r2inv;
          if (eflag) one_eng =
              r6inv*(r6inv*lj3[itype][jtype]-lj4[itype][jtype]) -
              offset[itype][jtype];
          fforce[0] = r12[0]*forcelj;
          fforce[1] = r12[1]*forcelj;
          fforce[2] = r12[2]*forcelj;
          break;

         case SPHERE_ELLIPSE:
          precompute_i(j,wj);
          one_eng = resquared_lj(j,i,wj,r12,rsq,fforce,rtor,false);
          break;

         case ELLIPSE_SPHERE:
          one_eng = resquared_lj(i,j,wi,r12,rsq,fforce,ttor,true);
          tor[i][0] += ttor[0]*factor_lj;
          tor[i][1] += ttor[1]*factor_lj;
          tor[i][2] += ttor[2]*factor_lj;
          break;

         default:
          precompute_i(j,wj);
          one_eng = resquared_analytic(i,j,wi,wj,r12,rsq,fforce,ttor,rtor);
          tor[i][0] += ttor[0]*factor_lj;
          tor[i][1] += ttor[1]*factor_lj;
          tor[i][2] += ttor[2]*factor_lj;

         break;
        }

        fforce[0] *= factor_lj;
        fforce[1] *= factor_lj;
        fforce[2] *= factor_lj;
        f[i][0] += fforce[0];
        f[i][1] += fforce[1];
        f[i][2] += fforce[2];

        if (eflag) evdwl = factor_lj*one_eng;

	if (evflag) ev_tally_xyz_full(i,evdwl,0.0,fforce[0],fforce[1],
				      fforce[2],-r12[0],-r12[1],-r12[2]);
      }
    }
  }
}<|MERGE_RESOLUTION|>--- conflicted
+++ resolved
@@ -152,15 +152,9 @@
 void PairRESquaredGPU::init_style()
 {
   if (force->newton_pair) 
-<<<<<<< HEAD
-    error->all("Cannot use newton pair with resquared/gpu pair style");
-  if (!atom->ellipsoid_flag)
-    error->all("Pair resquared/gpu requires atom style ellipsoid");
-=======
     error->all(FLERR,"Cannot use newton pair with resquared/gpu pair style");
   if (!atom->ellipsoid_flag)
     error->all(FLERR,"Pair resquared/gpu requires atom style ellipsoid");
->>>>>>> 667fde6a
 
   // per-type shape precalculations
   // require that atom shapes are identical within each type
@@ -168,11 +162,7 @@
 
   for (int i = 1; i <= atom->ntypes; i++) {
     if (!atom->shape_consistency(i,shape1[i][0],shape1[i][1],shape1[i][2]))
-<<<<<<< HEAD
-      error->all("Pair resquared/gpu requires atoms with same type have same shape");
-=======
       error->all(FLERR,"Pair resquared/gpu requires atoms with same type have same shape");
->>>>>>> 667fde6a
     if (setwell[i]) {
       shape2[i][0] = shape1[i][0]*shape1[i][0];
       shape2[i][1] = shape1[i][1]*shape1[i][1];
