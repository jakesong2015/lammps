--- conflicted
+++ resolved
@@ -30,15 +30,8 @@
   friend class PairGranHooke;
   friend class PairGranHookeOMP;
   friend class PairGranHookeHistory;
-<<<<<<< HEAD
-  // support for OpenMP variants
-  friend class PairGranHertzHistoryOMP;
-  friend class PairGranHookeOMP;
-  friend class PairGranHookeHistoryOMP;
-=======
   friend class PairGranHookeHistoryOMP;
   friend class PairGranHookeCuda;
->>>>>>> adbeb027
 
  public:
   FixPour(class LAMMPS *, int, char **);
