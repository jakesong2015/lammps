--- conflicted
+++ resolved
@@ -48,11 +48,7 @@
   const int num_neighs;
 
   KOKKOS_INLINE_FUNCTION
-<<<<<<< HEAD
-  AtomNeighborsConst(int* const & firstneigh, const int & _num_neighs, 
-=======
   AtomNeighborsConst(int* const & firstneigh, const int & _num_neighs,
->>>>>>> 661d879d
                      const int & stride):
   _firstneigh(firstneigh), num_neighs(_num_neighs), _stride(stride) {};
   KOKKOS_INLINE_FUNCTION
