--- conflicted
+++ resolved
@@ -146,11 +146,7 @@
 	@if [ ! -e Makefile.package.settings ]; \
 	  then cp Makefile.package.settings.empty Makefile.package.settings; fi
 	@cp Makefile.package Makefile.package.settings $(objdir)
-<<<<<<< HEAD
-	@cd $(objdir); rm .depend; \
-=======
 	@cd $(objdir); rm -f .depend; \
->>>>>>> a946de0b
 	$(MAKE) $(MFLAGS) "SRC = $(SRC)" "INC = $(INC)" depend || :
 ifeq ($(mode),exe)
 	@cd $(objdir); \
