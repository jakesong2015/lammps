--- conflicted
+++ resolved
@@ -291,14 +291,8 @@
   tb->match = 0;
   if (tabstyle == LINEAR && tb->ninput == tablength && 
       tb->rflag == RSQ && tb->rhi == tb->cut) tb->match = 1;
-<<<<<<< HEAD
   // for tabstyle == SPLINE we always need to build spline tables.
-  if (tabstyle == BITMAP && tb->ninput == 1 << n && 
-=======
-  if (tabstyle == SPLINE && tb->ninput == tablength && 
-      tb->rflag == RSQ && tb->rhi == tb->cut) tb->match = 1;
   if (tabstyle == BITMAP && tb->ninput == 1 << tablength && 
->>>>>>> 2d37a8e5
       tb->rflag == BMP && tb->rhi == tb->cut) tb->match = 1;
 
   if (tb->rflag == BMP && tb->match == 0)
