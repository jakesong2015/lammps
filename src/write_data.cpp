--- conflicted
+++ resolved
@@ -279,39 +279,20 @@
       force->pair->write_data_all(fp);
     }
   }
-<<<<<<< HEAD
-  if (atom->avec->bonds_allow && force->bond && force->bond->writedata) {
+  if (force->bond && force->bond->writedata) {
     fprintf(fp,"\nBond Coeffs # %s\n\n", force->bond_style);
     force->bond->write_data(fp);
   }
-  if (atom->avec->angles_allow && force->angle && force->angle->writedata) {
+  if (force->angle && force->angle->writedata) {
     fprintf(fp,"\nAngle Coeffs # %s\n\n", force->angle_style);
     force->angle->write_data(fp);
   }
-  if (atom->avec->dihedrals_allow && force->dihedral && 
-      force->dihedral->writedata) {
+  if (force->dihedral && force->dihedral->writedata) {
     fprintf(fp,"\nDihedral Coeffs # %s\n\n", force->dihedral_style);
     force->dihedral->write_data(fp);
   }
-  if (atom->avec->impropers_allow && force->improper && 
-      force->improper->writedata) {
+  if (force->improper && force->improper->writedata) {
     fprintf(fp,"\nImproper Coeffs # %s\n\n", force->improper_style);
-=======
-  if (force->bond && force->bond->writedata) {
-    fprintf(fp,"\nBond Coeffs\n\n");
-    force->bond->write_data(fp);
-  }
-  if (force->angle && force->angle->writedata) {
-    fprintf(fp,"\nAngle Coeffs\n\n");
-    force->angle->write_data(fp);
-  }
-  if (force->dihedral && force->dihedral->writedata) {
-    fprintf(fp,"\nDihedral Coeffs\n\n");
-    force->dihedral->write_data(fp);
-  }
-  if (force->improper && force->improper->writedata) {
-    fprintf(fp,"\nImproper Coeffs\n\n");
->>>>>>> 806a382b
     force->improper->write_data(fp);
   }
 }
