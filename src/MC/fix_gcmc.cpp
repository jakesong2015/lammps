--- conflicted
+++ resolved
@@ -238,14 +238,9 @@
   delete random_equal;
   delete random_unequal;
 
-<<<<<<< HEAD
-  if (rotation_group != 0) {
-    // clean up internal group, if defined
-=======
   // remove rotation group this fix defined
 
   if (rotation_group) {
->>>>>>> ddc1ad9c
     char **group_arg = new char*[2];
     group_arg[0] = group->names[rotation_group];
     group_arg[1] = (char *) "delete";
