/* ----------------------------------------------------------------------
   LAMMPS - Large-scale Atomic/Molecular Massively Parallel Simulator
   http://lammps.sandia.gov, Sandia National Laboratories
   Steve Plimpton, sjplimp@sandia.gov

   Copyright (2003) Sandia Corporation.  Under the terms of Contract
   DE-AC04-94AL85000 with Sandia Corporation, the U.S. Government retains
   certain rights in this software.  This software is distributed under 
   the GNU General Public License.

   See the README file in the top-level LAMMPS directory.
------------------------------------------------------------------------- */

#include "mpi.h"
#include "stdio.h"
#include "stdlib.h"
#include "string.h"
#include "ctype.h"
#include "unistd.h"
#include "sys/stat.h"
#include "input.h"
#include "style_command.h"
#include "universe.h"
#include "atom.h"
#include "atom_vec.h"
#include "comm.h"
#include "group.h"
#include "domain.h"
#include "output.h"
#include "thermo.h"
#include "force.h"
#include "pair.h"
#include "min.h"
#include "modify.h"
#include "compute.h"
#include "bond.h"
#include "angle.h"
#include "dihedral.h"
#include "improper.h"
#include "kspace.h"
#include "update.h"
#include "neighbor.h"
#include "special.h"
#include "variable.h"
#include "accelerator_cuda.h"
#include "error.h"
#include "memory.h"

#ifdef _OPENMP
#include "omp.h"
#endif

using namespace LAMMPS_NS;

#define MAXLINE 2048
#define DELTA 4

/* ---------------------------------------------------------------------- */

Input::Input(LAMMPS *lmp, int argc, char **argv) : Pointers(lmp)
{
  MPI_Comm_rank(world,&me);

  line = new char[MAXLINE];
  copy = new char[MAXLINE];
  work = new char[MAXLINE];
  narg = maxarg = 0;
  arg = NULL;

  echo_screen = 0;
  echo_log = 1;

  label_active = 0;
  labelstr = NULL;
  jump_skip = 0;

  if (me == 0) {
    nfile = maxfile = 1;
    infiles = (FILE **) memory->smalloc(sizeof(FILE *),"input:infiles");
    infiles[0] = infile;
  } else infiles = NULL;

  variable = new Variable(lmp);

  // process command-line args
  // check for args "-var" and "-echo"
  // caller has already checked that sufficient arguments exist

  int iarg = 0;
  while (iarg < argc) {
    if (strcmp(argv[iarg],"-var") == 0 || strcmp(argv[iarg],"-v") == 0) {
      int jarg = iarg+3;
      while (jarg < argc && argv[jarg][0] != '-') jarg++;
      variable->set(argv[iarg+1],jarg-iarg-2,&argv[iarg+2]);
      iarg = jarg;
    } else if (strcmp(argv[iarg],"-echo") == 0 || 
	       strcmp(argv[iarg],"-e") == 0) {
      narg = 1;
      char **tmp = arg;        // trick echo() into using argv instead of arg
      arg = &argv[iarg+1];
      echo();
      arg = tmp;
      iarg += 2;
    } else iarg++;
  }
}

/* ---------------------------------------------------------------------- */

Input::~Input()
{
  // don't free command and arg strings
  // they just point to other allocated memory

  delete variable;
  delete [] line;
  delete [] copy;
  delete [] work;
  if (labelstr) delete [] labelstr;
  memory->sfree(arg);
  memory->sfree(infiles);
}

/* ----------------------------------------------------------------------
   process all input from infile
   infile = stdin or file if command-line arg "-in" was used
------------------------------------------------------------------------- */

void Input::file()
{
  int m,n;

  while (1) {
    
    // read a line from input script
    // if line ends in continuation char '&', concatenate next line(s)
    // n = length of line including str terminator, 0 if end of file
    // m = position of last printable char in line or -1 if blank line

    if (me == 0) {
      m = 0;
      while (1) {
	if (fgets(&line[m],MAXLINE-m,infile) == NULL) n = 0;
	else n = strlen(line) + 1;
	if (n == 0) break;
	m = n-2;
	while (m >= 0 && isspace(line[m])) m--;
	if (m < 0 || line[m] != '&') break;
      }
    }

    // bcast the line
    // if n = 0, end-of-file
    // error if label_active is set, since label wasn't encountered
    // if original input file, code is done
    // else go back to previous input file

    MPI_Bcast(&n,1,MPI_INT,0,world);
    if (n == 0) {
      if (label_active) error->all(FLERR,"Label wasn't found in input script");
      if (me == 0) {
	if (infile != stdin) fclose(infile);
	nfile--;
      }
      MPI_Bcast(&nfile,1,MPI_INT,0,world);
      if (nfile == 0) break;
      if (me == 0) infile = infiles[nfile-1];
      continue;
    }

    MPI_Bcast(line,n,MPI_CHAR,0,world);

    // if n = MAXLINE, line is too long

    if (n == MAXLINE) {
      char str[MAXLINE+32];
      sprintf(str,"Input line too long: %s",line);
      error->all(FLERR,str);
    }

    // echo the command unless scanning for label

    if (me == 0 && label_active == 0) {
      if (echo_screen && screen) fprintf(screen,"%s",line); 
      if (echo_log && logfile) fprintf(logfile,"%s",line);
    }

    // parse the line
    // if no command, skip to next line in input script

    parse();
    if (command == NULL) continue;

    // if scanning for label, skip command unless it's a label command

    if (label_active && strcmp(command,"label") != 0) continue;

    // execute the command

    if (execute_command()) {
      char str[MAXLINE];
      sprintf(str,"Unknown command: %s",line);
      error->all(FLERR,str);
    }
  }
}

/* ----------------------------------------------------------------------
   process all input from filename
------------------------------------------------------------------------- */

void Input::file(const char *filename)
{
  // error if another nested file still open
  // if single open file is not stdin, close it
  // open new filename and set infile, infiles[0]

  if (me == 0) {
    if (nfile > 1)
      error->one(FLERR,"Another input script is already being processed");
    if (infile != stdin) fclose(infile);
    infile = fopen(filename,"r");
    if (infile == NULL) {
      char str[128];
      sprintf(str,"Cannot open input script %s",filename);
      error->one(FLERR,str);
    }
    infiles[0] = infile;
  } else infile = NULL;

  file();
}

/* ----------------------------------------------------------------------
   parse the command in single and execute it
   return command name to caller
------------------------------------------------------------------------- */

char *Input::one(const char *single)
{
  strcpy(line,single);

  // echo the command unless scanning for label
  
  if (me == 0 && label_active == 0) {
    if (echo_screen && screen) fprintf(screen,"%s\n",line); 
    if (echo_log && logfile) fprintf(logfile,"%s\n",line);
  }

  // parse the line
  // if no command, just return NULL

  parse();
  if (command == NULL) return NULL;

  // if scanning for label, skip command unless it's a label command

  if (label_active && strcmp(command,"label") != 0) return NULL;

  // execute the command and return its name

  if (execute_command()) {
    char str[MAXLINE];
    sprintf(str,"Unknown command: %s",line);
    error->all(FLERR,str);
  }

  return command;
}

/* ----------------------------------------------------------------------
   parse copy of command line
   strip comment = all chars from # on
   replace all $ via variable substitution
   command = first word
   narg = # of args
   arg[] = individual args
   treat text between single/double quotes as one arg
------------------------------------------------------------------------- */

void Input::parse()
{
  // make a copy to work on

  strcpy(copy,line);

  // strip any # comment by resetting string terminator
  // do not strip # inside single/double quotes

  char quote = '\0';
  char *ptr = copy;
  while (*ptr) {
    if (*ptr == '#' && !quote) {
      *ptr = '\0';
      break;
    }
    if (*ptr == quote) quote = '\0';
    else if (*ptr == '"' || *ptr == '\'') quote = *ptr;
    ptr++;
  }

  // perform $ variable substitution (print changes)
  // except if searching for a label since earlier variable may not be defined

  if (!label_active) substitute(copy,1);

  // command = 1st arg

  command = strtok(copy," \t\n\r\f");
  if (command == NULL) return;

  // point arg[] at each subsequent arg
  // treat text between single/double quotes as one arg
  // insert string terminators in copy to delimit args

  quote = '\0';
  int iarg,argstart;

  narg = 0;
  while (1) {
    if (narg == maxarg) {
      maxarg += DELTA;
      arg = (char **) memory->srealloc(arg,maxarg*sizeof(char *),"input:arg");
    }
    arg[narg] = strtok(NULL," \t\n\r\f");
    if (!arg[narg]) break;
    if (!quote && (arg[narg][0] == '"' || arg[narg][0] == '\'')) {
      quote = arg[narg][0];
      argstart = narg;
      arg[narg] = &arg[narg][1];
    }
    if (quote && arg[narg][strlen(arg[narg])-1] == quote) {
      for (iarg = argstart; iarg < narg; iarg++)
	arg[iarg][strlen(arg[iarg])] = ' ';
      arg[narg][strlen(arg[narg])-1] = '\0';
      narg = argstart;
      quote = '\0';
    }
    narg++;
  }

  if (quote) error->all(FLERR,"Unbalanced quotes in input line");
}

/* ----------------------------------------------------------------------
   substitute for $ variables in str and return it
   str assumed to be long enough to hold expanded version
   print updated string if flag is set and not searching for label
------------------------------------------------------------------------- */

void Input::substitute(char *str, int flag)
{
  // use work[] as scratch space to expand str, then copy back to str
  // do not replace $ inside single/double quotes
  // var = pts at variable name, ended by NULL
  //   if $ is followed by '{', trailing '}' becomes NULL
  //   else $x becomes x followed by NULL
  // beyond = pts at text following variable

  char *var,*value,*beyond;
  char quote = '\0';
  char *ptr = str;

  while (*ptr) {
    if (*ptr == '$' && !quote) {
      if (*(ptr+1) == '{') {
	var = ptr+2;
	int i = 0;
	while (var[i] != '\0' && var[i] != '}') i++;
	if (var[i] == '\0') error->one(FLERR,"Invalid variable name");
	var[i] = '\0';
	beyond = ptr + strlen(var) + 3;
      } else {
	var = ptr;
	var[0] = var[1];
	var[1] = '\0';
	beyond = ptr + strlen(var) + 1;
      }
      value = variable->retrieve(var);
      if (value == NULL) error->one(FLERR,"Substitution for illegal variable");

      *ptr = '\0';
      strcpy(work,str);
      if (strlen(work)+strlen(value) >= MAXLINE)
	error->one(FLERR,"Input line too long after variable substitution");
      strcat(work,value);
      if (strlen(work)+strlen(beyond) >= MAXLINE)
	error->one(FLERR,"Input line too long after variable substitution");
      strcat(work,beyond);
      strcpy(str,work);
      ptr += strlen(value);
      if (flag && me == 0 && label_active == 0) {
	if (echo_screen && screen) fprintf(screen,"%s",str); 
	if (echo_log && logfile) fprintf(logfile,"%s",str);
      }
      continue;
    }
    if (*ptr == quote) quote = '\0';
    else if (*ptr == '"' || *ptr == '\'') quote = *ptr;
    ptr++;
  }
}

/* ----------------------------------------------------------------------
   process a single parsed command
   return 0 if successful, -1 if did not recognize command
------------------------------------------------------------------------- */

int Input::execute_command()
{
  int flag = 1;

  if (!strcmp(command,"clear")) clear();
  else if (!strcmp(command,"echo")) echo();
  else if (!strcmp(command,"if")) ifthenelse();
  else if (!strcmp(command,"include")) include();
  else if (!strcmp(command,"jump")) jump();
  else if (!strcmp(command,"label")) label();
  else if (!strcmp(command,"log")) log();
  else if (!strcmp(command,"next")) next_command();
  else if (!strcmp(command,"print")) print();
  else if (!strcmp(command,"shell")) shell();
  else if (!strcmp(command,"variable")) variable_command();

  else if (!strcmp(command,"angle_coeff")) angle_coeff();
  else if (!strcmp(command,"angle_style")) angle_style();
  else if (!strcmp(command,"atom_modify")) atom_modify();
  else if (!strcmp(command,"atom_style")) atom_style();
  else if (!strcmp(command,"bond_coeff")) bond_coeff();
  else if (!strcmp(command,"bond_style")) bond_style();
  else if (!strcmp(command,"boundary")) boundary();
  else if (!strcmp(command,"communicate")) communicate();
  else if (!strcmp(command,"compute")) compute();
  else if (!strcmp(command,"compute_modify")) compute_modify();
  else if (!strcmp(command,"dielectric")) dielectric();
  else if (!strcmp(command,"dihedral_coeff")) dihedral_coeff();
  else if (!strcmp(command,"dihedral_style")) dihedral_style();
  else if (!strcmp(command,"dimension")) dimension();
  else if (!strcmp(command,"dump")) dump();
  else if (!strcmp(command,"dump_modify")) dump_modify();
  else if (!strcmp(command,"fix")) fix();
  else if (!strcmp(command,"fix_modify")) fix_modify();
  else if (!strcmp(command,"group")) group_command();
  else if (!strcmp(command,"improper_coeff")) improper_coeff();
  else if (!strcmp(command,"improper_style")) improper_style();
  else if (!strcmp(command,"kspace_modify")) kspace_modify();
  else if (!strcmp(command,"kspace_style")) kspace_style();
  else if (!strcmp(command,"lattice")) lattice();
  else if (!strcmp(command,"mass")) mass();
  else if (!strcmp(command,"min_modify")) min_modify();
  else if (!strcmp(command,"min_style")) min_style();
  else if (!strcmp(command,"neigh_modify")) neigh_modify();
  else if (!strcmp(command,"neighbor")) neighbor_command();
  else if (!strcmp(command,"newton")) newton();
  else if (!strcmp(command,"package")) package();
  else if (!strcmp(command,"pair_coeff")) pair_coeff();
  else if (!strcmp(command,"pair_modify")) pair_modify();
  else if (!strcmp(command,"pair_style")) pair_style();
  else if (!strcmp(command,"pair_write")) pair_write();
  else if (!strcmp(command,"processors")) processors();
  else if (!strcmp(command,"region")) region();
  else if (!strcmp(command,"reset_timestep")) reset_timestep();
  else if (!strcmp(command,"restart")) restart();
  else if (!strcmp(command,"run_style")) run_style();
  else if (!strcmp(command,"special_bonds")) special_bonds();
  else if (!strcmp(command,"suffix")) suffix();
  else if (!strcmp(command,"thermo")) thermo();
  else if (!strcmp(command,"thermo_modify")) thermo_modify();
  else if (!strcmp(command,"thermo_style")) thermo_style();
  else if (!strcmp(command,"timestep")) timestep();
  else if (!strcmp(command,"uncompute")) uncompute();
  else if (!strcmp(command,"undump")) undump();
  else if (!strcmp(command,"unfix")) unfix();
  else if (!strcmp(command,"units")) units();

  else flag = 0;

  // return if command was listed above

  if (flag) return 0;

  // check if command is added via style.h

  if (0) return 0;      // dummy line to enable else-if macro expansion

#define COMMAND_CLASS
#define CommandStyle(key,Class)         \
  else if (strcmp(command,#key) == 0) { \
    Class key(lmp);			\
    key.command(narg,arg);              \
    return 0;                           \
  }
#include "style_command.h"
#undef COMMAND_CLASS

  // unrecognized command

  return -1;
}

/* ---------------------------------------------------------------------- */
/* ---------------------------------------------------------------------- */
/* ---------------------------------------------------------------------- */

/* ---------------------------------------------------------------------- */

void Input::clear()
{
  if (narg > 0) error->all(FLERR,"Illegal clear command");
  lmp->destroy();
  lmp->create();
<<<<<<< HEAD

  // using /omp suffix implies running the "package omp"
  // command with default settings.
  if (lmp->suffix && lmp->suffix_enable) {
    if (strcmp(lmp->suffix,"omp") == 0)
      lmp->input->one("package omp *");
  }
=======
  lmp->post_create();
>>>>>>> 5a968ac6
}

/* ---------------------------------------------------------------------- */

void Input::echo()
{
  if (narg != 1) error->all(FLERR,"Illegal echo command");

  if (strcmp(arg[0],"none") == 0) {
    echo_screen = 0;
    echo_log = 0;
  } else if (strcmp(arg[0],"screen") == 0) {
    echo_screen = 1;
    echo_log = 0;
  } else if (strcmp(arg[0],"log") == 0) {
    echo_screen = 0;
    echo_log = 1;
  } else if (strcmp(arg[0],"both") == 0) {
    echo_screen = 1;
    echo_log = 1;
  } else error->all(FLERR,"Illegal echo command");
}

/* ---------------------------------------------------------------------- */

void Input::ifthenelse()
{
  if (narg < 3) error->all(FLERR,"Illegal if command");

  // substitute for variables in Boolean expression for "if"
  // in case expression was enclosed in quotes
  // must substitute on copy of arg else will step on subsequent args

  char *scopy = new char[MAXLINE];
  strcpy(scopy,arg[0]);
  substitute(scopy,0);

  // evaluate Boolean expression for "if"

  double btest = variable->evaluate_boolean(scopy);

  // bound "then" commands

  if (strcmp(arg[1],"then") != 0) error->all(FLERR,"Illegal if command");

  int first = 2;
  int iarg = first;
  while (iarg < narg && 
	 (strcmp(arg[iarg],"elif") != 0 && strcmp(arg[iarg],"else") != 0))
    iarg++;
  int last = iarg-1;

  // execute "then" commands
  // make copies of all arg string commands
  // required because re-parsing a command via one() will wipe out args

  if (btest != 0.0) {
    int ncommands = last-first + 1;
    if (ncommands <= 0) error->all(FLERR,"Illegal if command");

    char **commands = new char*[ncommands];
    ncommands = 0;
    for (int i = first; i <= last; i++) {
      int n = strlen(arg[i]) + 1;
      if (n == 1) error->all(FLERR,"Illegal if command");
      commands[ncommands] = new char[n];
      strcpy(commands[ncommands],arg[i]);
      ncommands++;
    }
    
    for (int i = 0; i < ncommands; i++) input->one(commands[i]);
    
    for (int i = 0; i < ncommands; i++) delete [] commands[i];
    delete [] commands;
    delete [] scopy;

    return;
  }

  // done if no "elif" or "else"

  if (iarg == narg) {
    delete [] scopy;
    return;
  }

  // check "elif" or "else" until find commands to execute
  // substitute for variables and evaluate Boolean expression for "elif"
  // must substitute on copy of arg else will step on subsequent args
  // bound and execute "elif" or "else" commands

  while (1) {
    if (iarg+2 > narg) error->all(FLERR,"Illegal if command");
    if (strcmp(arg[iarg],"elif") == 0) {
      strcpy(scopy,arg[iarg+1]);
      substitute(scopy,0);
      btest = variable->evaluate_boolean(scopy);
      first = iarg+2;
    } else {
      btest = 1.0;
      first = iarg+1;
    }

    iarg = first;
    while (iarg < narg && 
	   (strcmp(arg[iarg],"elif") != 0 && strcmp(arg[iarg],"else") != 0))
      iarg++;
    last = iarg-1;

    if (btest == 0.0) continue;

    int ncommands = last-first + 1;
    if (ncommands <= 0) error->all(FLERR,"Illegal if command");

    char **commands = new char*[ncommands];
    ncommands = 0;
    for (int i = first; i <= last; i++) {
      int n = strlen(arg[i]) + 1;
      if (n == 1) error->all(FLERR,"Illegal if command");
      commands[ncommands] = new char[n];
      strcpy(commands[ncommands],arg[i]);
      ncommands++;
    }
    
    // execute the list of commands
    
    for (int i = 0; i < ncommands; i++) input->one(commands[i]);
    
    // clean up

    for (int i = 0; i < ncommands; i++) delete [] commands[i];
    delete [] commands;
    delete [] scopy;

    return;
  }
}

/* ---------------------------------------------------------------------- */

void Input::include()
{
  if (narg != 1) error->all(FLERR,"Illegal include command");

  if (me == 0) {
    if (nfile == maxfile) {
      maxfile++;
      infiles = (FILE **) 
        memory->srealloc(infiles,maxfile*sizeof(FILE *),"input:infiles");
    }
    infile = fopen(arg[0],"r");
    if (infile == NULL) {
      char str[128];
      sprintf(str,"Cannot open input script %s",arg[0]);
      error->one(FLERR,str);
    }
    infiles[nfile++] = infile;
  }
}

/* ---------------------------------------------------------------------- */

void Input::jump()
{
  if (narg < 1 || narg > 2) error->all(FLERR,"Illegal jump command");

  if (jump_skip) {
    jump_skip = 0;
    return;
  }

  if (me == 0) {
    if (strcmp(arg[0],"SELF") == 0) rewind(infile);
    else {
      if (infile != stdin) fclose(infile);
      infile = fopen(arg[0],"r");
      if (infile == NULL) {
	char str[128];
	sprintf(str,"Cannot open input script %s",arg[0]);
	error->one(FLERR,str);
      }
      infiles[nfile-1] = infile;
    }
  }

  if (narg == 2) {
    label_active = 1;
    if (labelstr) delete [] labelstr;
    int n = strlen(arg[1]) + 1;
    labelstr = new char[n];
    strcpy(labelstr,arg[1]);
  }
}

/* ---------------------------------------------------------------------- */

void Input::label()
{
  if (narg != 1) error->all(FLERR,"Illegal label command");
  if (label_active && strcmp(labelstr,arg[0]) == 0) label_active = 0;
}

/* ---------------------------------------------------------------------- */

void Input::log()
{
  if (narg != 1) error->all(FLERR,"Illegal log command");

  if (me == 0) {
    if (logfile) fclose(logfile);
    if (strcmp(arg[0],"none") == 0) logfile = NULL;
    else {
      logfile = fopen(arg[0],"w");
      if (logfile == NULL) {
	char str[128];
	sprintf(str,"Cannot open logfile %s",arg[0]);
	error->one(FLERR,str);
      }
    }
    if (universe->nworlds == 1) universe->ulogfile = logfile;
  }
}

/* ---------------------------------------------------------------------- */

void Input::next_command()
{
  if (variable->next(narg,arg)) jump_skip = 1;
}

/* ---------------------------------------------------------------------- */

void Input::print()
{
  if (narg != 1) error->all(FLERR,"Illegal print command");

  // substitute for $ variables (no printing) and print arg

  substitute(arg[0],0);
  if (me == 0) {
    if (screen) fprintf(screen,"%s\n",arg[0]);
    if (logfile) fprintf(logfile,"%s\n",arg[0]);
  }
}

/* ---------------------------------------------------------------------- */

void Input::shell()
{
  if (narg < 1) error->all(FLERR,"Illegal shell command");

  if (strcmp(arg[0],"cd") == 0) {
    if (narg != 2) error->all(FLERR,"Illegal shell command");
    chdir(arg[1]);

  } else if (strcmp(arg[0],"mkdir") == 0) {
    if (narg < 2) error->all(FLERR,"Illegal shell command");
#if !defined(WINDOWS) && !defined(__MINGW32_VERSION) 
    if (me == 0)
      for (int i = 1; i < narg; i++)
	mkdir(arg[i], S_IRWXU | S_IRGRP | S_IXGRP);
#endif

  } else if (strcmp(arg[0],"mv") == 0) {
    if (narg != 3) error->all(FLERR,"Illegal shell command");
    if (me == 0) rename(arg[1],arg[2]);

  } else if (strcmp(arg[0],"rm") == 0) {
    if (narg < 2) error->all(FLERR,"Illegal shell command");
    if (me == 0)
      for (int i = 1; i < narg; i++) unlink(arg[i]);

  } else if (strcmp(arg[0],"rmdir") == 0) {
    if (narg < 2) error->all(FLERR,"Illegal shell command");
    if (me == 0)
      for (int i = 1; i < narg; i++) rmdir(arg[i]);

  // use work to concat args back into one string separated by spaces
  // invoke string in shell via system()

  } else {
    strcpy(work,arg[0]);
    for (int i = 1; i < narg; i++) {
      strcat(work," ");
      strcat(work,arg[i]);
    }
    if (me == 0) system(work);
  }
}

/* ---------------------------------------------------------------------- */

void Input::variable_command()
{
  variable->set(narg,arg);
}

/* ---------------------------------------------------------------------- */
/* ---------------------------------------------------------------------- */
/* ---------------------------------------------------------------------- */

/* ----------------------------------------------------------------------
   one function for each LAMMPS-specific input script command
------------------------------------------------------------------------- */

/* ---------------------------------------------------------------------- */

void Input::angle_coeff()
{
  if (domain->box_exist == 0)
    error->all(FLERR,"Angle_coeff command before simulation box is defined");
  if (force->angle == NULL) 
    error->all(FLERR,"Angle_coeff command before angle_style is defined");
  if (atom->avec->angles_allow == 0) 
    error->all(FLERR,"Angle_coeff command when no angles allowed");
  force->angle->coeff(narg,arg);
}

/* ---------------------------------------------------------------------- */

void Input::angle_style()
{
  if (narg < 1) error->all(FLERR,"Illegal angle_style command");
  if (atom->avec->angles_allow == 0) 
    error->all(FLERR,"Angle_style command when no angles allowed");
  force->create_angle(arg[0],lmp->suffix);
  if (force->angle) force->angle->settings(narg-1,&arg[1]);
}

/* ---------------------------------------------------------------------- */

void Input::atom_modify()
{
  atom->modify_params(narg,arg);
}

/* ---------------------------------------------------------------------- */

void Input::atom_style()
{
  if (narg < 1) error->all(FLERR,"Illegal atom_style command");
  if (domain->box_exist) 
    error->all(FLERR,"Atom_style command after simulation box is defined");
  atom->create_avec(arg[0],narg-1,&arg[1],lmp->suffix);
}

/* ---------------------------------------------------------------------- */

void Input::bond_coeff()
{
  if (domain->box_exist == 0)
    error->all(FLERR,"Bond_coeff command before simulation box is defined");
  if (force->bond == NULL) 
    error->all(FLERR,"Bond_coeff command before bond_style is defined");
  if (atom->avec->bonds_allow == 0) 
    error->all(FLERR,"Bond_coeff command when no bonds allowed");
  force->bond->coeff(narg,arg);
}

/* ---------------------------------------------------------------------- */

void Input::bond_style()
{
  if (narg < 1) error->all(FLERR,"Illegal bond_style command");
  if (atom->avec->bonds_allow == 0) 
    error->all(FLERR,"Bond_style command when no bonds allowed");
  force->create_bond(arg[0],lmp->suffix);
  if (force->bond) force->bond->settings(narg-1,&arg[1]);
}

/* ---------------------------------------------------------------------- */

void Input::boundary()
{
  if (domain->box_exist)
    error->all(FLERR,"Boundary command after simulation box is defined");
  domain->set_boundary(narg,arg);
}

/* ---------------------------------------------------------------------- */

void Input::communicate()
{
  comm->set(narg,arg);
}

/* ---------------------------------------------------------------------- */

void Input::compute()
{
  modify->add_compute(narg,arg,lmp->suffix);
}

/* ---------------------------------------------------------------------- */

void Input::compute_modify()
{
  modify->modify_compute(narg,arg);
}

/* ---------------------------------------------------------------------- */

void Input::dielectric()
{
  if (narg != 1) error->all(FLERR,"Illegal dielectric command");
  force->dielectric = atof(arg[0]);
}

/* ---------------------------------------------------------------------- */

void Input::dihedral_coeff()
{
  if (domain->box_exist == 0)
    error->all(FLERR,"Dihedral_coeff command before simulation box is defined");
  if (force->dihedral == NULL) 
    error->all(FLERR,"Dihedral_coeff command before dihedral_style is defined");
  if (atom->avec->dihedrals_allow == 0) 
    error->all(FLERR,"Dihedral_coeff command when no dihedrals allowed");
  force->dihedral->coeff(narg,arg);
}

/* ---------------------------------------------------------------------- */

void Input::dihedral_style()
{
  if (narg < 1) error->all(FLERR,"Illegal dihedral_style command");
  if (atom->avec->dihedrals_allow == 0) 
    error->all(FLERR,"Dihedral_style command when no dihedrals allowed");
  force->create_dihedral(arg[0],lmp->suffix);
  if (force->dihedral) force->dihedral->settings(narg-1,&arg[1]);
}

/* ---------------------------------------------------------------------- */

void Input::dimension()
{
  if (narg != 1) error->all(FLERR,"Illegal dimension command");
  if (domain->box_exist) 
    error->all(FLERR,"Dimension command after simulation box is defined");
  domain->dimension = atoi(arg[0]);
  if (domain->dimension != 2 && domain->dimension != 3)
    error->all(FLERR,"Illegal dimension command");

  // must reset default extra_dof of all computes
  // since some were created before dimension command is encountered

  for (int i = 0; i < modify->ncompute; i++)
    modify->compute[i]->reset_extra_dof();
}

/* ---------------------------------------------------------------------- */

void Input::dump()
{
  output->add_dump(narg,arg);
}

/* ---------------------------------------------------------------------- */

void Input::dump_modify()
{
  output->modify_dump(narg,arg);
}

/* ---------------------------------------------------------------------- */

void Input::fix()
{
  modify->add_fix(narg,arg,lmp->suffix);
}

/* ---------------------------------------------------------------------- */

void Input::fix_modify()
{
  modify->modify_fix(narg,arg);
}

/* ---------------------------------------------------------------------- */

void Input::group_command()
{
  group->assign(narg,arg);
}

/* ---------------------------------------------------------------------- */

void Input::improper_coeff()
{
  if (domain->box_exist == 0)
    error->all(FLERR,"Improper_coeff command before simulation box is defined");
  if (force->improper == NULL) 
    error->all(FLERR,"Improper_coeff command before improper_style is defined");
  if (atom->avec->impropers_allow == 0) 
    error->all(FLERR,"Improper_coeff command when no impropers allowed");
  force->improper->coeff(narg,arg);
}

/* ---------------------------------------------------------------------- */

void Input::improper_style()
{
  if (narg < 1) error->all(FLERR,"Illegal improper_style command");
  if (atom->avec->impropers_allow == 0) 
    error->all(FLERR,"Improper_style command when no impropers allowed");
  force->create_improper(arg[0],lmp->suffix);
  if (force->improper) force->improper->settings(narg-1,&arg[1]);
}

/* ---------------------------------------------------------------------- */

void Input::kspace_modify()
{
  if (force->kspace == NULL) 
    error->all(FLERR,"KSpace style has not yet been set");
  force->kspace->modify_params(narg,arg);
}

/* ---------------------------------------------------------------------- */

void Input::kspace_style()
{
  force->create_kspace(narg,arg,lmp->suffix);
}

/* ---------------------------------------------------------------------- */

void Input::lattice()
{
  domain->set_lattice(narg,arg);
}

/* ---------------------------------------------------------------------- */

void Input::mass()
{
  if (narg != 2) error->all(FLERR,"Illegal mass command");
  if (domain->box_exist == 0)
    error->all(FLERR,"Mass command before simulation box is defined");
  atom->set_mass(narg,arg);
}

/* ---------------------------------------------------------------------- */

void Input::min_modify()
{
  update->minimize->modify_params(narg,arg);
}

/* ---------------------------------------------------------------------- */

void Input::min_style()
{
  if (domain->box_exist == 0)
    error->all(FLERR,"Min_style command before simulation box is defined");
  update->create_minimize(narg,arg);
}

/* ---------------------------------------------------------------------- */

void Input::neigh_modify()
{
  neighbor->modify_params(narg,arg);
}

/* ---------------------------------------------------------------------- */

void Input::neighbor_command()
{
  neighbor->set(narg,arg);
}

/* ---------------------------------------------------------------------- */

void Input::newton()
{
  int newton_pair,newton_bond;

  if (narg == 1) {
    if (strcmp(arg[0],"off") == 0) newton_pair = newton_bond = 0;
    else if (strcmp(arg[0],"on") == 0) newton_pair = newton_bond = 1;
    else error->all(FLERR,"Illegal newton command");
  } else if (narg == 2) {
    if (strcmp(arg[0],"off") == 0) newton_pair = 0;
    else if (strcmp(arg[0],"on") == 0) newton_pair= 1;
    else error->all(FLERR,"Illegal newton command");
    if (strcmp(arg[1],"off") == 0) newton_bond = 0;
    else if (strcmp(arg[1],"on") == 0) newton_bond = 1;
    else error->all(FLERR,"Illegal newton command");
  } else error->all(FLERR,"Illegal newton command");

  force->newton_pair = newton_pair;

  if (newton_bond == 0) {
    if (domain->box_exist && force->newton_bond == 1) 
      error->all(FLERR,"Newton bond change after simulation box is defined");
    force->newton_bond = 0;
  } else {
    if (domain->box_exist && force->newton_bond == 0) 
      error->all(FLERR,"Newton bond change after simulation box is defined");
    force->newton_bond = 1;
  }

  if (newton_pair || newton_bond) force->newton = 1;
  else force->newton = 0;
}

/* ---------------------------------------------------------------------- */

void Input::package()
{
  if (domain->box_exist) 
    error->all(FLERR,"Package command after simulation box is defined");
  if (narg < 1) error->all(FLERR,"Illegal package command");

  if (strcmp(arg[0],"cuda") == 0) {
    if (!lmp->cuda)
      error->all(FLERR,"Package cuda command without USER-CUDA installed");
    lmp->cuda->accelerator(narg-1,&arg[1]);

  } else if (strcmp(arg[0],"gpu") == 0) {
    char **fixarg = new char*[2+narg];
    fixarg[0] = "package_gpu";
    fixarg[1] = "all";
    fixarg[2] = "GPU";
    for (int i = 1; i < narg; i++) fixarg[i+2] = arg[i];
    modify->allow_early_fix = 1;
    modify->add_fix(2+narg,fixarg,NULL);
    modify->allow_early_fix = 0;
    delete [] fixarg;

  } else if (strcmp(arg[0],"omp") == 0) {
    char **fixarg = new char*[2+narg];
    fixarg[0] = "package_omp";
    fixarg[1] = "all";
    fixarg[2] = "OMP";
    for (int i = 1; i < narg; i++) fixarg[i+2] = arg[i];
    modify->allow_early_fix = 1;
    modify->add_fix(2+narg,fixarg,NULL);
    modify->allow_early_fix = 0;
    delete [] fixarg;
<<<<<<< HEAD
=======

>>>>>>> 5a968ac6
  } else error->all(FLERR,"Illegal package command");
}

/* ---------------------------------------------------------------------- */

void Input::pair_coeff()
{
  if (domain->box_exist == 0)
    error->all(FLERR,"Pair_coeff command before simulation box is defined");
  if (force->pair == NULL) 
    error->all(FLERR,"Pair_coeff command before pair_style is defined");
  force->pair->coeff(narg,arg);
}

/* ---------------------------------------------------------------------- */

void Input::pair_modify()
{
  if (force->pair == NULL) 
    error->all(FLERR,"Pair_modify command before pair_style is defined");
  force->pair->modify_params(narg,arg);
}

/* ----------------------------------------------------------------------
   if old pair style exists and new style is same, just change settings
   else create new pair class
------------------------------------------------------------------------- */

void Input::pair_style()
{
  if (narg < 1) error->all(FLERR,"Illegal pair_style command");
  if (force->pair && strcmp(arg[0],force->pair_style) == 0) {
    force->pair->settings(narg-1,&arg[1]);
    return;
  }
  force->create_pair(arg[0],lmp->suffix);
  if (force->pair) force->pair->settings(narg-1,&arg[1]);
}

/* ---------------------------------------------------------------------- */

void Input::pair_write()
{
  if (force->pair == NULL) 
    error->all(FLERR,"Pair_write command before pair_style is defined");
  force->pair->write_file(narg,arg);
}

/* ---------------------------------------------------------------------- */

void Input::processors()
{
  if (narg != 3) error->all(FLERR,"Illegal processors command");
  if (domain->box_exist)
    error->all(FLERR,"Processors command after simulation box is defined");

  if (strcmp(arg[0],"*") == 0) comm->user_procgrid[0] = 0;
  else comm->user_procgrid[0] = atoi(arg[0]);
  if (strcmp(arg[1],"*") == 0) comm->user_procgrid[1] = 0;
  else comm->user_procgrid[1] = atoi(arg[1]);
  if (strcmp(arg[2],"*") == 0) comm->user_procgrid[2] = 0;
  else comm->user_procgrid[2] = atoi(arg[2]);

  if (comm->user_procgrid[0] < 0 || comm->user_procgrid[1] < 0 ||
      comm->user_procgrid[2] < 0) error->all(FLERR,"Illegal processors command");
}

/* ---------------------------------------------------------------------- */

void Input::region()
{
  domain->add_region(narg,arg);
}

/* ---------------------------------------------------------------------- */

void Input::reset_timestep()
{
  update->reset_timestep(narg,arg);
}

/* ---------------------------------------------------------------------- */

void Input::restart()
{
  output->create_restart(narg,arg);
}

/* ---------------------------------------------------------------------- */

void Input::run_style()
{
  if (domain->box_exist == 0)
    error->all(FLERR,"Run_style command before simulation box is defined");
  update->create_integrate(narg,arg,lmp->suffix);
}

/* ---------------------------------------------------------------------- */

void Input::special_bonds()
{
  // store 1-3,1-4 and dihedral/extra flag values before change
  // change in 1-2 coeffs will not change the special list

  double lj2 = force->special_lj[2];
  double lj3 = force->special_lj[3];
  double coul2 = force->special_coul[2];
  double coul3 = force->special_coul[3];
  int angle = force->special_angle;
  int dihedral = force->special_dihedral;
  int extra = force->special_extra;

  force->set_special(narg,arg);

  // if simulation box defined and saved values changed, redo special list

  if (domain->box_exist && atom->molecular) {
    if (lj2 != force->special_lj[2] || lj3 != force->special_lj[3] ||
	coul2 != force->special_coul[2] || coul3 != force->special_coul[3] ||
	angle != force->special_angle || 
	dihedral != force->special_dihedral || 
	extra != force->special_extra) {
      Special special(lmp);
      special.build();
    }
  }
}

/* ---------------------------------------------------------------------- */

void Input::suffix()
{
  if (narg != 1) error->all(FLERR,"Illegal suffix command");
  
  if (strcmp(arg[0],"off") == 0) lmp->suffix_enable = 0;
  else if (strcmp(arg[0],"on") == 0) lmp->suffix_enable = 1;
  else {
    delete [] lmp->suffix;
    int n = strlen(arg[0]) + 1;
    lmp->suffix = new char[n];
    strcpy(lmp->suffix,arg[0]);
    lmp->suffix_enable = 1;
  }
}

/* ---------------------------------------------------------------------- */

void Input::thermo()
{
  if (narg != 1) error->all(FLERR,"Illegal thermo command");
  output->thermo_every = atoi(arg[0]);
}

/* ---------------------------------------------------------------------- */

void Input::thermo_modify()
{
  output->thermo->modify_params(narg,arg);
}

/* ---------------------------------------------------------------------- */

void Input::thermo_style()
{
  output->create_thermo(narg,arg);
}

/* ---------------------------------------------------------------------- */

void Input::timestep()
{
  if (narg != 1) error->all(FLERR,"Illegal timestep command");
  update->dt = atof(arg[0]);
}

/* ---------------------------------------------------------------------- */

void Input::uncompute()
{
  if (narg != 1) error->all(FLERR,"Illegal uncompute command");
  modify->delete_compute(arg[0]);
}

/* ---------------------------------------------------------------------- */

void Input::undump()
{
  if (narg != 1) error->all(FLERR,"Illegal undump command");
  output->delete_dump(arg[0]);
}

/* ---------------------------------------------------------------------- */

void Input::unfix()
{
  if (narg != 1) error->all(FLERR,"Illegal unfix command");
  modify->delete_fix(arg[0]);
}

/* ---------------------------------------------------------------------- */

void Input::units()
{
  if (narg != 1) error->all(FLERR,"Illegal units command");
  if (domain->box_exist) 
    error->all(FLERR,"Units command after simulation box is defined");
  update->set_units(arg[0]);
}<|MERGE_RESOLUTION|>--- conflicted
+++ resolved
@@ -509,17 +509,7 @@
   if (narg > 0) error->all(FLERR,"Illegal clear command");
   lmp->destroy();
   lmp->create();
-<<<<<<< HEAD
-
-  // using /omp suffix implies running the "package omp"
-  // command with default settings.
-  if (lmp->suffix && lmp->suffix_enable) {
-    if (strcmp(lmp->suffix,"omp") == 0)
-      lmp->input->one("package omp *");
-  }
-=======
   lmp->post_create();
->>>>>>> 5a968ac6
 }
 
 /* ---------------------------------------------------------------------- */
@@ -1161,10 +1151,7 @@
     modify->add_fix(2+narg,fixarg,NULL);
     modify->allow_early_fix = 0;
     delete [] fixarg;
-<<<<<<< HEAD
-=======
-
->>>>>>> 5a968ac6
+
   } else error->all(FLERR,"Illegal package command");
 }
 
