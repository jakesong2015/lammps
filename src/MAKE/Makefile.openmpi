--- conflicted
+++ resolved
@@ -7,13 +7,6 @@
 # specify flags and libraries needed for your compiler
 
 CC =		mpic++
-<<<<<<< HEAD
-CCFLAGS =	-O3 -march=native -mpc64 -fno-exceptions -fno-rtti -ffast-math -funroll-loops -fstrict-aliasing -Wall -W -Wno-uninitialized -ggdb -gdwarf-2
-DEPFLAGS =	-M
-LINK =		mpic++
-LINKFLAGS =	-O -ggdb -gdwarf-2
-LIB =           -Wl,-rpath,/usr/lib64/openmpi/lib -lstdc++
-=======
 CCFLAGS =	-O2 -fomit-frame-pointer -fno-rtti -fno-exceptions -g \
 			-march=native -ffast-math -mpc64 -finline-functions \
 			-funroll-loops -fstrict-aliasing -Wall -W -Wno-uninitialized
@@ -21,7 +14,6 @@
 LINK =		mpic++
 LINKFLAGS =	-O -g -fno-rtti -fno-exceptions -mpc64
 LIB =           -lstdc++
->>>>>>> 5d8ef7f4
 ARCHIVE =	ar
 ARFLAGS =	-rcsv
 SIZE =		size
@@ -34,11 +26,7 @@
 # LAMMPS ifdef settings, OPTIONAL
 # see possible settings in doc/Section_start.html#2_2 (step 4)
 
-<<<<<<< HEAD
-LMP_INC =	-DLAMMPS_GZIP -DMALLOC_MEMALIGN=64
-=======
 LMP_INC =	-DLAMMPS_GZIP -DLAMMPS_MEMALIGN=16 -DLAMMPS_JPEG
->>>>>>> 5d8ef7f4
 
 # MPI library, REQUIRED
 # see discussion in doc/Section_start.html#2_2 (step 5)
