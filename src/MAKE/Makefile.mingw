# mingw = Windows 32bit, cross-compiled on Linux, gcc-4.4.1, MinGW x-compiler 

SHELL = /bin/sh

# ---------------------------------------------------------------------
# compiler/linker settings
# specify flags and libraries needed for your compiler

CC =		i686-pc-mingw32-g++
<<<<<<< HEAD
CCFLAGS =	-O3 -march=i686 -mtune=generic -mfpmath=387 -mpc64 \
	 -ffast-math -funroll-loops -fstrict-aliasing -Wall -W -Wno-uninitialized 
=======
CCFLAGS =	-O3 -march=i686 -mtune=generic -mfpmath=387 -mpc64  \
	 -fno-exceptions -fno-rtti -ffast-math -funroll-loops -fstrict-aliasing -Wall -W -Wno-uninitialized 
SHFLAGS =	-fPIC
>>>>>>> 3fea520e
DEPFLAGS =	-M

LINK =		i686-pc-mingw32-g++
LINKFLAGS =	-O 
LIB =         -lwsock32  # -lwsock32 is needed for USER-IMD which uses tcp/ip sockets.
SIZE =		i686-pc-mingw32-size

ARCHIVE =	ar
ARFLAGS =	-rcsv
SHLIBFLAGS =	-shared

# ---------------------------------------------------------------------
# LAMMPS-specific settings
# specify settings for LAMMPS features you will use
# if you change any -D setting, do full re-compile after "make clean"

# LAMMPS ifdef settings, OPTIONAL
# see possible settings in doc/Section_start.html#2_2 (step 4)

LMP_INC = -DLAMMPS_XDR # -DLAMMPS_GZIP -DMALLOC_MEMALIGN=64

# MPI library, REQUIRED
# see discussion in doc/Section_start.html#2_2 (step 5)
# can point to dummy MPI library in src/STUBS as in Makefile.serial
# INC = path for mpi.h, MPI compiler settings
# PATH = path for MPI library
# LIB = name of MPI library

MPI_INC =    -I../STUBS 
MPI_PATH = 
MPI_LIB =    mpi.o	

# FFT library, OPTIONAL
# see discussion in doc/Section_start.html#2_2 (step 6)
# can be left blank to use provided KISS FFT library
# INC = -DFFT setting, e.g. -DFFT_FFTW, FFT compiler settings
# PATH = path for FFT library
# LIB = name of FFT library

FFT_INC =   -DFFT_NONE #-DFFT_SINGLE
FFT_PATH = 
FFT_LIB =	#-lfftw

# JPEG library, OPTIONAL
# see discussion in doc/Section_start.html#2_2 (step 7)
# only needed if -DLAMMPS_JPEG listed with LMP_INC
# INC = path for jpeglib.h
# PATH = path for JPEG library
# LIB = name of JPEG library

JPG_INC =       
JPG_PATH = 	
JPG_LIB =	

# ---------------------------------------------------------------------
# build rules and dependencies
# no need to edit this section

include	Makefile.package.settings
include	Makefile.package

EXTRA_INC = $(LMP_INC) $(PKG_INC) $(MPI_INC) $(FFT_INC) $(JPG_INC) $(PKG_SYSINC)
EXTRA_PATH = $(PKG_PATH) $(MPI_PATH) $(FFT_PATH) $(JPG_PATH) $(PKG_SYSPATH)
EXTRA_LIB = $(PKG_LIB) $(MPI_LIB) $(FFT_LIB) $(JPG_LIB) $(PKG_SYSLIB)

# Link target

$(EXE):	$(EXE).exe ../MAKE/mingw_cross.nsis
	makensis ../MAKE/mingw_cross.nsis
	(cd ..; zip -0 lammps-icms-win.zip lammps-icms-win.exe)
	touch $(EXE)

$(EXE).exe: $(OBJ) mpi.o
	$(LINK) $(LINKFLAGS) $(EXTRA_PATH) $(OBJ) $(EXTRA_LIB) $(LIB) -o $(EXE).exe
	$(SIZE) $(EXE).exe

# Library target

lib:	$(OBJ)
	$(ARCHIVE) $(ARFLAGS) $(EXE) $(OBJ)

# Compilation rules

%.o:%.cpp
	$(CC) $(CCFLAGS) $(EXTRA_INC) -c $<

%.d:%.cpp
	$(CC) $(CCFLAGS) $(EXTRA_INC) $(DEPFLAGS) $< > $@

# Individual dependencies

mpi.o:  ../STUBS/mpi.c ../STUBS/mpi.h
	$(CC) $(CCFLAGS) $(EXTRA_INC) -c $<

DEPENDS = $(OBJ:.o=.d)
sinclude $(DEPENDS)<|MERGE_RESOLUTION|>--- conflicted
+++ resolved
@@ -7,14 +7,9 @@
 # specify flags and libraries needed for your compiler
 
 CC =		i686-pc-mingw32-g++
-<<<<<<< HEAD
 CCFLAGS =	-O3 -march=i686 -mtune=generic -mfpmath=387 -mpc64 \
 	 -ffast-math -funroll-loops -fstrict-aliasing -Wall -W -Wno-uninitialized 
-=======
-CCFLAGS =	-O3 -march=i686 -mtune=generic -mfpmath=387 -mpc64  \
-	 -fno-exceptions -fno-rtti -ffast-math -funroll-loops -fstrict-aliasing -Wall -W -Wno-uninitialized 
 SHFLAGS =	-fPIC
->>>>>>> 3fea520e
 DEPFLAGS =	-M
 
 LINK =		i686-pc-mingw32-g++
