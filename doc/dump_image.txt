"LAMMPS WWW Site"_lws - "LAMMPS Documentation"_ld - "LAMMPS Commands"_lc :c

:link(lws,http://lammps.sandia.gov)
:link(ld,Manual.html)
:link(lc,Section_commands.html#comm)

:line

dump image command :h3
dump movie command :h3

[Syntax:]

dump ID group-ID style N file color diameter keyword value ... :pre

ID = user-assigned name for the dump :ulb,l
group-ID = ID of the group of atoms to be imaged :l
style = {image} or {movie} = style of dump command (other styles {atom} or {cfg} or {dcd} or {xtc} or {xyz} or {local} or {custom} are discussed on the "dump"_dump.html doc page) :l
N = dump every this many timesteps :l
file = name of file to write image to :l
color = atom attribute that determines color of each atom :l
diameter = atom attribute that determines size of each atom :l
zero or more keyword/value pairs may be appended :l
keyword = {adiam} or {atom} or {bond} or {size} or {view} or {center} or {up} or {zoom} or {persp} or {box} or {axes} or {shiny} or {ssao} :l
  {adiam} value = number = numeric value for atom diameter (distance units)
  {atom} = yes/no = do or do not draw atoms
  {bond} values = color width = color and width of bonds
    color = {atom} or {type} or {none}
    width = number or {atom} or {type} or {none}
      number = numeric value for bond width (distance units)
  {size} values = width height = size of images
    width = width of image in # of pixels
    height = height of image in # of pixels
  {view} values = theta phi = view of simulation box
    theta = view angle from +z axis (degrees)
    phi = azimuthal view angle (degrees)
    theta or phi can be a variable (see below)
  {center} values = flag Cx Cy Cz = center point of image
    flag = "s" for static, "d" for dynamic
    Cx,Cy,Cz = center point of image as fraction of box dimension (0.5 = center of box)
    Cx,Cy,Cz can be variables (see below)
  {up} values = Ux Uy Uz = direction that is "up" in image
    Ux,Uy,Uz = components of up vector
    Ux,Uy,Uz can be variables (see below)
  {zoom} value = zfactor = size that simulation box appears in image
    zfactor = scale image size by factor > 1 to enlarge, factor < 1 to shrink
    zfactor can be a variable (see below)
  {persp} value = pfactor = amount of "perspective" in image
    pfactor = amount of perspective (0 = none, < 1 = some, > 1 = highly skewed)
    pfactor can be a variable (see below)
  {box} values = yes/no diam = draw outline of simulation box
    yes/no = do or do not draw simulation box lines
    diam = diameter of box lines as fraction of shortest box length
  {axes} values = yes/no length diam = draw xyz axes
    yes/no = do or do not draw xyz axes lines next to simulation box
    length = length of axes lines as fraction of respective box lengths
    diam = diameter of axes lines as fraction of shortest box length
  {shiny} value = sfactor = shinyness of spheres and cylinders
    sfactor = shinyness of spheres and cylinders from 0.0 to 1.0
  {ssao} value = yes/no seed dfactor = SSAO depth shading
    yes/no = turn depth shading on/off
    seed = random # seed (positive integer)
    dfactor = strength of shading from 0.0 to 1.0 :pre
:ule

[Examples:]

dump d0 all image 100 dump.*.jpg type type
dump d1 mobile image 500 snap.*.png element element ssao yes 4539 0.6
dump d2 all image 200 img-*.ppm type type zoom 2.5 adiam 1.5 size 1280 720
dump m0 all movie 1000 movie.mpg type type size 640 480
dump m1 all movie 1000 movie.avi type type size 640 480
dump m2 all movie 100 movie.m4v type type zoom 1.8 adiam v_value size 1280 720 :pre

[Description:]

Dump a high-quality rendered image of the atom configuration every N
timesteps and save the images either as a sequence of JPEG or PNG or
PPM files, or as a single movie file.  The options for this command as
well as the "dump_modify"_dump_modify.html command control what is
included in the image or movie and how it appears.  A series of such
images can easily be manually converted into an animated movie of your
simulation or the process can be automated without writing the
intermediate files using the dump movie style; see further details
below.  Other dump styles store snapshots of numerical data asociated
with atoms in various formats, as discussed on the "dump"_dump.html
doc page.

Note that a set of images or a movie can be made after a simulation
has been run, using the "rerun"_rerun.html command to read snapshots
from an existing dump file, and using these dump commands in the rerun
script to generate the images/movie.

Here are two sample images, rendered as 1024x1024 JPEG files.  Click
to see the full-size images:

<DIV ALIGN=center>

:image(JPG/dump1_small.jpg,JPG/dump1.jpg)
:image(JPG/dump2_small.jpg,JPG/dump2.jpg)

</DIV>

Only atoms in the specified group are rendered in the image.  The
"dump_modify region and thresh"_dump_modify.html commands can also
alter what atoms are included in the image.\

The filename suffix determines whether a JPEG, PNG, or PPM file is
created with the {image} dump style.  If the suffix is ".jpg" or
".jpeg", then a JPEG format file is created, if the suffix is ".png",
then a PNG format is created, else a PPM (aka NETPBM) format file is
created.  The JPEG and PNG files are binary; PPM has a text mode
header followed by binary data. JPEG images have lossy compression;
PNG has lossless compression; and PPM files are uncompressed but can
be compressed with gzip, if LAMMPS has been compiled with
-DLAMMPS_GZIP and a ".gz" suffix is used.

Similarly, the format of the resulting movie is chosen with the
{movie} dump style. This is handled by the underlying FFmpeg converter
and thus details have to be looked up in the FFmpeg documentation.
Typical examples are: .avi, .mpg, .m4v, .mp4, .mkv, .flv, .mov, .gif
Additional settings of the movie compression like bitrate and
framerate can be set using the "dump_modify"_dump_modify.html command.

To write out JPEG and PNG format files, you must build LAMMPS with
support for the corresponding JPEG or PNG library. To convert images
into movies, LAMMPS has to be compiled with the -DLAMMPS_FFMPEG
flag. See "this section"_Section_start.html#start_2_4 of the manual
for instructions on how to do this.

IMPORTANT NOTE: Because periodic boundary conditions are enforced only
on timesteps when neighbor lists are rebuilt, the coordinates of an
atom in the image may be slightly outside the simulation box.

:line

Dumps are performed on timesteps that are a multiple of N (including
timestep 0) and on the last timestep of a minimization if the
minimization converges.  Note that this means a dump will not be
performed on the initial timestep after the dump command is invoked,
if the current timestep is not a multiple of N.  This behavior can be
changed via the "dump_modify first"_dump_modify.html command, which
can be useful if the dump command is invoked after a minimization
ended on an arbitrary timestep.  N can be changed between runs by
using the "dump_modify every"_dump_modify.html command.

Dump {image} filenames must contain a wildcard character "*", so that
one image file per snapshot is written.  The "*" character is replaced
with the timestep value.  For example, tmp.dump.*.jpg becomes
tmp.dump.0.jpg, tmp.dump.10000.jpg, tmp.dump.20000.jpg, etc.  Note
that the "dump_modify pad"_dump_modify.html command can be used to
insure all timestep numbers are the same length (e.g. 00010), which
can make it easier to convert a series of images into a movie in the
correct ordering.

Dump {movie} filenames on the other hand, must not have any wildcard
character since only one file combining all images into a single
movie will be written by the movie encoder.

:line

The {color} and {diameter} settings determine the color and size of
atoms rendered in the image.  They can be any atom attribute defined
for the "dump custom"_dump.html command, including {type} and
{element}.  This includes per-atom quantities calculated by a
"compute"_compute.html, "fix"_fix.html, or "variable"_variable.html,
which are prefixed by "c_", "f_", or "v_" respectively.  Note that the
{diameter} setting can be overridden with a numeric value by the
optional {adiam} keyword, in which case you can specify the {diameter}
setting with any valid atom attribute.

If {type} is specified for the {color} setting, then the color of each
atom is determined by its atom type.  By default the mapping of types
to colors is as follows:

type 1 = red
type 2 = green
type 3 = blue
type 4 = yellow
type 5 = aqua
type 6 = cyan :ul

and repeats itself for types > 6.  This mapping can be changed by the
"dump_modify acolor"_dump_modify.html command.

If {type} is specified for the {diameter} setting then the diameter of
each atom is determined by its atom type.  By default all types have
diameter 1.0.  This mapping can be changed by the "dump_modify
adiam"_dump_modify.html command.

If {element} is specified for the {color} and/or {diameter} setting,
then the color and/or diameter of each atom is determined by which
element it is, which in turn is specified by the element-to-type
mapping specified by the "dump_modify element" command.  By default
every atom type is C (carbon).  Every element has a color and diameter
associated with it, which is the same as the colors and sizes used by
the "AtomEye"_atomeye visualization package.

:link(atomeye,http://mt.seas.upenn.edu/Archive/Graphics/A)

If other atom attributes are used for the {color} or {diameter}
settings, they are interpreted in the following way.

If "vx", for example, is used as the {color} setting, then the color
of the atom will depend on the x-component of its velocity.  The
association of a per-atom value with a specific color is determined by
a "color map", which can be specified via the
"dump_modify"_dump_modify.html command.  The basic idea is that the
atom-attribute will be within a range of values, and every value
within the range is mapped to a specific color.  Depending on how the
color map is defined, that mapping can take place via interpolation so
that a value of -3.2 is halfway between "red" and "blue", or
discretely so that the value of -3.2 is "orange".

If "vx", for example, is used as the {diameter} setting, then the atom
will be rendered using the x-component of its velocity as the
diameter.  If the per-atom value <= 0.0, them the atom will not be
drawn.  Note that finite-size spherical particles, as defined by
"atom_style sphere"_atom_style.html define a per-particle radius or
diameter, which can be used as the {diameter} setting.

:line

The various kewords listed above control how the image is rendered.
As listed below, all of the keywords have defaults, most of which you
will likely not need to change.  The "dump modify"_dump_modify.html
also has options specific to the dump image style, particularly for
assigning colors to atoms, bonds, and other image features.

:line

The {adiam} keyword allows you to override the {diameter} setting to a
per-atom attribute with a specified numeric value.  All atoms will be
drawn with that diameter, e.g. 1.5, which is in whatever distance
"units"_units.html the input script defines, e.g. Angstroms.

The {atom} keyword allow you to turn off the drawing of all atoms,
if the specified value is {no}.

The {bond} keyword allows to you to alter how bonds are drawn.  A bond
is only drawn if both atoms in the bond are being drawn due to being
in the specified group and due to other selection criteria
(e.g. region, threshhold settings of the
"dump_modify"_dump_modify.html command).  By default, bonds are drawn
if they are defined in the input data file as read by the
"read_data"_read_data.html command.  Using {none} for both the bond
{color} and {width} value will turn off the drawing of all bonds.

If {atom} is specified for the bond {color} value, then each bond is
drawn in 2 halves, with the color of each half being the color of the
atom at that end of the bond.

If {type} is specified for the {color} value, then the color of each
bond is determined by its bond type.  By default the mapping of bond
types to colors is as follows:

type 1 = red
type 2 = green
type 3 = blue
type 4 = yellow
type 5 = aqua
type 6 = cyan :ul

and repeats itself for bond types > 6.  This mapping can be changed by
the "dump_modify bcolor"_dump_modify.html command.

The bond {width} value can be a numeric value or {atom} or {type} (or
{none} as indicated above).

If a numeric value is specified, then all bonds will be drawn as
cylinders with that diameter, e.g. 1.0, which is in whatever distance
"units"_units.html the input script defines, e.g. Angstroms.

If {atom} is specified for the {width} value, then each bond
will be drawn with a width corresponding to the minimum diameter
of the 2 atoms in the bond.

If {type} is specified for the {width} value then the diameter of each
bond is determined by its bond type.  By default all types have
diameter 0.5.  This mapping can be changed by the "dump_modify
bdiam"_dump_modify.html command.

:line

The {size} keyword sets the width and height of the created images,
i.e. the number of pixels in each direction.

:line

The {view}, {center}, {up}, {zoom}, and {persp} values determine how
3d simulation space is mapped to the 2d plane of the image.  Basically
they control how the simulation box appears in the image.

All of the {view}, {center}, {up}, {zoom}, and {persp} values can be
specified as numeric quantities, whose meaning is explained below.
Any of them can also be specified as an "equal-style
variable"_variable.html, by using v_name as the value, where "name" is
the variable name.  In this case the variable will be evaluated on the
timestep each image is created to create a new value.  If the
equal-style variable is time-dependent, this is a means of changing
the way the simulation box appears from image to image, effectively
doing a pan or fly-by view of your simulation.

The {view} keyword determines the viewpoint from which the simulation
box is viewed, looking towards the {center} point.  The {theta} value
is the vertical angle from the +z axis, and must be an angle from 0 to
180 degrees.  The {phi} value is an azimuthal angle around the z axis
and can be positive or negative.  A value of 0.0 is a view along the
+x axis, towards the {center} point.  If {theta} or {phi} are
specified via variables, then the variable values should be in
degrees.

The {center} keyword determines the point in simulation space that
will be at the center of the image.  {Cx}, {Cy}, and {Cz} are
speficied as fractions of the box dimensions, so that (0.5,0.5,0.5) is
the center of the simulation box.  These values do not have to be
between 0.0 and 1.0, if you want the simulation box to be offset from
the center of the image.  Note, however, that if you choose strange
values for {Cx}, {Cy}, or {Cz} you may get a blank image.  Internally,
{Cx}, {Cy}, and {Cz} are converted into a point in simulation space.
If {flag} is set to "s" for static, then this conversion is done once,
at the time the dump command is issued.  If {flag} is set to "d" for
dynamic then the conversion is performed every time a new image is
created.  If the box size or shape is changing, this will adjust the
center point in simulation space.

The {up} keyword determines what direction in simulation space will be
"up" in the image.  Internally it is stored as a vector that is in the
plane perpendicular to the view vector implied by the {theta} and
{pni} values, and which is also in the plane defined by the view
vector and user-specified up vector.  Thus this internal vector is
computed from the user-specified {up} vector as

up_internal = view cross (up cross view) :pre

This means the only restriction on the specified {up} vector is that
it cannot be parallel to the {view} vector, implied by the {theta} and
{phi} values.

The {zoom} keyword scales the size of the simulation box as it appears
in the image.  The default {zfactor} value of 1 should display an
image mostly filled by the atoms in the simulation box.  A {zfactor} >
1 will make the simulation box larger; a {zfactor} < 1 will make it
smaller.  {Zfactor} must be a value > 0.0.

The {persp} keyword determines how much depth perspective is present
in the image.  Depth perspective makes lines that are parallel in
simulation space appear non-parallel in the image.  A {pfactor} value
of 0.0 means that parallel lines will meet at infininty (1.0/pfactor),
which is an orthographic rendering with no persepctive.  A {pfactor}
value between 0.0 and 1.0 will introduce more perspective.  A {pfactor}
value > 1 will create a highly skewed image with a large amount of
perspective.

IMPORTANT NOTE: The {persp} keyword is not yet supported as an option.

:line

The {box} keyword determines how the simulation box boundaries are
rendered as thin cylinders in the image.  If {no} is set, then the box
boundaries are not drawn and the {diam} setting is ignored.  If {yes}
is set, the 12 edges of the box are drawn, with a diameter that is a
fraction of the shortest box length in x,y,z (for 3d) or x,y (for 2d).
The color of the box boundaries can be set with the "dump_modify
boxcolor"_dump_modify.html command.

The {axes} keyword determines how the coordinate axes are rendered as
thin cylinders in the image.  If {no} is set, then the axes are not
drawn and the {length} and {diam} settings are ignored.  If {yes} is
set, 3 thin cylinders are drawn to represent the x,y,z axes in colors
red,green,blue.  The origin of these cylinders will be offset from the
lower left corner of the box by 10%.  The {length} setting determines
how long the cylinders will be as a fraction of the respective box
lengths.  The {diam} setting determines their thickness as a fraction
of the shortest box length in x,y,z (for 3d) or x,y (for 2d).

:line

The {shiny} keyword determines how shiny the objects rendered in the
image will appear.  The {sfactor} value must be a value 0.0 <=
{sfactor} <= 1.0, where {sfactor} = 1 is a highly reflective surface
and {sfactor} = 0 is a rough non-shiny surface.

The {ssao} keyword turns on/off a screen space ambient occlusion
(SSAO) model for depth shading.  If {yes} is set, then atoms further
away from the viewer are darkened via a randomized process, which is
perceived as depth.  The calculation of this effect can increase the
cost of computing the image by roughly 2x.  The strength of the effect
can be scaled by the {dfactor} parameter.  If {no} is set, no depth
shading is performed.

:line

A series of JPEG, PNG, or PPM images can be converted into a movie
file and then played as a movie using commonly available tools. Using
dump style {movie} automates this step and avoids the intermediate
step of writing (many) image snapshot file. But LAMMPS has to be
compiled with -DLAMMPS_FFMPEG and an FFmpeg executable have to be
installed.

To manually convert JPEG, PNG or PPM files into an animated GIF or
MPEG or other movie file you can use:

a) Use the ImageMagick convert program. :ulb,l

% convert *.jpg foo.gif
% convert -loop 1 *.ppm foo.mpg :pre

Animated GIF files from ImageMagick are unoptimized. You can use a
program like gifsicle to optimize and massively shrink them.
MPEG files created by ImageMagick are in MPEG-1 format with rather
inefficient compression and low quality.

b) Use QuickTime. :l

Select "Open Image Sequence" under the File menu Load the images into
QuickTime to animate them Select "Export" under the File menu Save the
movie as a QuickTime movie (*.mov) or in another format.  QuickTime
can generate very high quality and efficiently compressed movie
files. Some of the supported formats require to buy a license and some
are not readable on all platforms until specific runtime libraries are
installed.

c) Use FFmpeg  :l

FFmpeg is a command line tool that is available on many platforms and
allows extremely flexible encoding and decoding of movies.

cat snap.*.jpg | ffmpeg -y -f image2pipe -c:v mjpeg -i - -b:v 2000k movie.m4v
cat snap.*.ppm | ffmpeg -y -f image2pipe -c:v ppm -i - -b:v 2400k movie.avi :pre

Frontends for FFmpeg exist for multiple platforms. For more
information see the "FFmpeg homepage"_http://www.ffmpeg.org/

:ule

:line

Play the movie:

a) Use your browser to view an animated GIF movie. :ulb,l

Select "Open File" under the File menu
Load the animated GIF file

b) Use the freely available mplayer or ffplay tool to view a
movie. Both are available for multiple OSes and support a large
variety of file formats and decoders. :l

% mplayer foo.mpg 
% ffplay bar.avi :pre

c) Use the "Pizza.py"_http://www.sandia.gov/~sjplimp/pizza.html
"animate tool"_http://www.sandia.gov/~sjplimp/pizza/doc/animate.html,
which works directly on a series of image files. :l

a = animate("foo*.jpg") :pre

d) QuickTime and other Windows- or MacOS-based media players can
obviously play movie files directly. Similarly for corresponding tools
bundled with Linux desktop environments.  However, due to licensing
issues with some file formats, the formats may require installing
additional libraries, purchasing a license, or may not be
supported. :ule,l

:line

See "Section_modify"_Section_modify.html of the manual for information
on how to add new compute and fix styles to LAMMPS to calculate
per-atom quantities which could then be output into dump files.

:line

[Restrictions:]

To write JPEG images, you must use the -DLAMMPS_JPEG switch when
building LAMMPS and link with a JPEG library. To write PNG images, you
must use the -DLAMMPS_PNG switch when building LAMMPS and link with a
PNG library.

To write {movie} dumps, you must use the -DLAMMPS_FFMPEG switch when
building LAMMPS and have the FFmpeg executable available on the
<<<<<<< HEAD
machine where LAMMPS is being run. Since FFmpeg is run as an external
program via a pipe, LAMMPS has limited control over its execution
and no knowledge about errors and warnings printed by it. Those warnings
and error messages will be printed to the screen only. Due to the way
how the image data is communicated to FFmpeg, it will often print
the message

pipe:: Input/output error :pre

which can be safely ignored. Other warnings and errors have to be
addressed according to the FFmpeg documentation. One known issue is
that certain movie file formats (e.g. MPEG level 1 and 2 format streams)
have video bandwith limits that can be crossed when rendering too
large image sizes. Typical warnings would look like this:

\[mpeg @ 0x98b5e0\] packet too large, ignoring buffer limits to mux it
\[mpeg @ 0x98b5e0\] buffer underflow st=0 bufi=281407 size=285018
\[mpeg @ 0x98b5e0\] buffer underflow st=0 bufi=283448 size=285018 :pre

In that case it is recommended to either reduce the size of the image or
encode in a different format without this limitation (e.g. .avi, .mkv, .mp4)
that is also supported by your copy of FFmpeg.
=======
machine where LAMMPS is being run.  Typically it's name is lowercase,
i.e. ffmpeg.
>>>>>>> 122cdf2c

See the "Making LAMMPS"_Section_start.html#start_2_4 section of the
documentation for details on how to compile with optional switches.

Note that since FFmpeg is run as an external program via a pipe,
LAMMPS has limited control over its execution and no knowledge about
errors and warnings printed by it. Those warnings and error messages
will be printed to the screen only. Due to the way image data is
communicated to FFmpeg, it will often print the message 

pipe:: Input/output error :pre 

which can be safely ignored. Other warnings
and errors have to be addressed according to the FFmpeg documentation.
One known issue is that certain movie file formats (e.g. MPEG level 1
and 2 format streams) have video bandwith limits that can be crossed
when rendering too large of image sizes. Typical warnings look like
this:

\[mpeg @ 0x98b5e0\] packet too large, ignoring buffer limits to mux it
\[mpeg @ 0x98b5e0\] buffer underflow st=0 bufi=281407 size=285018
\[mpeg @ 0x98b5e0\] buffer underflow st=0 bufi=283448 size=285018 :pre

In this case it is recommended to either reduce the size of the image
or encode in a different format that is also supported by your copy of
FFmpeg, and which does not have this limitation (e.g. .avi, .mkv,
mp4).


[Related commands:]

"dump"_dump.html, "dump_modify"_dump_modify.html, "undump"_undump.html

[Default:]

The defaults for the keywords are as follows:

adiam = not specified (use diameter setting)
atom = yes
bond = none none (if no bonds in system)
bond = atom 0.5 (if bonds in system)
size = 512 512
view = 60 30 (for 3d)
view = 0 0 (for 2d)
center = s 0.5 0.5 0.5
up = 0 0 1 (for 3d)
up = 0 1 0 (for 2d)
zoom = 1.0
persp = 0.0
box = yes 0.02
axes = no 0.0 0.0
shiny = 1.0
ssao = no :ul<|MERGE_RESOLUTION|>--- conflicted
+++ resolved
@@ -480,33 +480,8 @@
 
 To write {movie} dumps, you must use the -DLAMMPS_FFMPEG switch when
 building LAMMPS and have the FFmpeg executable available on the
-<<<<<<< HEAD
-machine where LAMMPS is being run. Since FFmpeg is run as an external
-program via a pipe, LAMMPS has limited control over its execution
-and no knowledge about errors and warnings printed by it. Those warnings
-and error messages will be printed to the screen only. Due to the way
-how the image data is communicated to FFmpeg, it will often print
-the message
-
-pipe:: Input/output error :pre
-
-which can be safely ignored. Other warnings and errors have to be
-addressed according to the FFmpeg documentation. One known issue is
-that certain movie file formats (e.g. MPEG level 1 and 2 format streams)
-have video bandwith limits that can be crossed when rendering too
-large image sizes. Typical warnings would look like this:
-
-\[mpeg @ 0x98b5e0\] packet too large, ignoring buffer limits to mux it
-\[mpeg @ 0x98b5e0\] buffer underflow st=0 bufi=281407 size=285018
-\[mpeg @ 0x98b5e0\] buffer underflow st=0 bufi=283448 size=285018 :pre
-
-In that case it is recommended to either reduce the size of the image or
-encode in a different format without this limitation (e.g. .avi, .mkv, .mp4)
-that is also supported by your copy of FFmpeg.
-=======
 machine where LAMMPS is being run.  Typically it's name is lowercase,
 i.e. ffmpeg.
->>>>>>> 122cdf2c
 
 See the "Making LAMMPS"_Section_start.html#start_2_4 section of the
 documentation for details on how to compile with optional switches.
