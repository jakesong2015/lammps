--- conflicted
+++ resolved
@@ -25,23 +25,6 @@
   <I>pppm/cg</I> value = accuracy (smallq)
     accuracy = desired relative error in forces
     smallq = cutoff for charges to be considered (optional) (charge units)
-<<<<<<< HEAD
-  <I>pppm/tip4p</I> value = precision
-    precision = desired accuracy
-  <I>ewald/n</I> value = precision
-    precision = desired accuracy
-  <I>pppm/gpu</I> value = precision
-    precision = desired accuracy
-  <I>ewald/omp</I> value = precision
-    precision = desired accuracy
-  <I>pppm/omp</I> value = precision
-    precision = desired accuracy
-  <I>pppm/cg/omp</I> value = precision (smallq)
-    precision = desired accuracy
-    smallq = cutoff for charges to be considered (optional) (charge units)
-  <I>pppm/proxy</I> value = precision
-    precision = desired accuracy 
-=======
   <I>pppm/tip4p</I> value = accuracy
     accuracy = desired relative error in forces
   <I>ewald/n</I> value = accuracy
@@ -54,7 +37,6 @@
     accuracy = desired relative error in forces
   <I>pppm/proxy</I> value = accuracy
     accuracy = desired relative error in forces 
->>>>>>> 268a14f2
 </PRE>
 
 </UL>
