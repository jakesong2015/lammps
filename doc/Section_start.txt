--- conflicted
+++ resolved
@@ -80,15 +80,9 @@
 
 Building LAMMPS can be non-trivial.  You may need to edit a makefile,
 there are compiler options to consider, additional libraries can be
-<<<<<<< HEAD
-used (MPI, FFT, JPEG, PNG), LAMMPS packages may be included or excluded,
-some of these packages use auxiliary libraries which need to be
-pre-built, etc.
-=======
 used (MPI, FFT, JPEG, PNG), LAMMPS packages may be included or
 excluded, some of these packages use auxiliary libraries which need to
 be pre-built, etc.
->>>>>>> 2f266184
 
 Please read this section carefully.  If you are not comfortable with
 makefiles, or building codes on a Unix platform, or running an MPI job
@@ -204,14 +198,6 @@
 "popen" command.
 
 If you use -DLAMMPS_JPEG, the "dump image"_dump.html command will be
-<<<<<<< HEAD
-able to write out JPEG image files. For JPEG files, you must also
-link LAMMPS with a JPEG library, as described below. If you use -DLAMMPS_PNG,
-the "dump image"_dump.html command will be able to write out PNG image files.
-For PNG files, you must also link LAMMPS with a PNG library, as described below.
-If neither of those two defines are used, LAMMPS will only be able to
-write out text-based PPM image files.
-=======
 able to write out JPEG image files. For JPEG files, you must also link
 LAMMPS with a JPEG library, as described below. If you use
 -DLAMMPS_PNG, the "dump image"_dump.html command will be able to write
@@ -219,7 +205,6 @@
 PNG library, as described below.  If neither of those two defines are
 used, LAMMPS will only be able to write out text-based PPM image
 files.
->>>>>>> 2f266184
 
 Using -DLAMMPS_MEMALIGN=<bytes> enables the use of the
 posix_memalign() call instead of malloc() when large chunks or memory
@@ -363,18 +348,6 @@
 
 [Step 7]
 
-<<<<<<< HEAD
-The 3 JPG variables allow you to specify a JPEG library which LAMMPS
-uses when writing out JPEG files via the "dump image"_dump_image.html
-command.  These can be left blank if you do not use the -DLAMMPS_JPEG
-switch discussed above in Step 4, since in that case JPEG output will
-be disabled.
-
-A standard JPEG library usually goes by the name libjpeg.a or libjpeg.so
-and has an associated header file jpeglib.h.  Whichever JPEG library you
-have on your platform, you'll need to set the appropriate JPG_INC, JPG_PATH,
-and JPG_LIB variables, so that the compiler and linker can find it.
-=======
 The 3 JPG variables allow you to specify a JPEG and/or PNG library
 which LAMMPS uses when writing out JPEG or PNG files via the "dump
 image"_dump_image.html command.  These can be left blank if you do not
@@ -392,8 +365,6 @@
 have on your platform, you'll need to set the appropriate JPG_INC,
 JPG_PATH, and JPG_LIB variables, so that the compiler and linker can
 find it.
->>>>>>> 2f266184
-
 
 As before, if these header and library files are in the usual place on
 your machine, you may not need to set these variables.
