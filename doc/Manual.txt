<HEAD>
<TITLE>LAMMPS-ICMS Users Manual</TITLE>
<TITLE>LAMMPS Users Manual</TITLE>
<META NAME="docnumber" CONTENT="4 Feb 2014 version">
<META NAME="author" CONTENT="http://lammps.sandia.gov - Sandia National Laboratories">
<META NAME="copyright" CONTENT="Copyright (2003) Sandia Corporation.  This software and manual is distributed under the GNU General Public License.">
</HEAD>

<BODY>

"LAMMPS WWW Site"_lws - "LAMMPS Documentation"_ld - "LAMMPS Commands"_lc :c

:link(lws,http://lammps.sandia.gov)
:link(ld,Manual.html)
:link(lc,Section_commands.html#comm)

:line

<H1></H1>

<<<<<<< HEAD
LAMMPS-ICMS Documentation :c,h3
30 Jan 2015 version :c,h4
=======
LAMMPS Documentation :c,h3
4 Feb 2014 version :c,h4
>>>>>>> 6c48e6f6

Version info: :h4

The LAMMPS "version" is the date when it was released, such as 1 May
2010. LAMMPS is updated continuously.  Whenever we fix a bug or add a
feature, we release it immediately, and post a notice on "this page of
the WWW site"_bug.  Each dated copy of LAMMPS contains all the
features and bug-fixes up to and including that version date. The
version date is printed to the screen and logfile every time you run
LAMMPS. It is also in the file src/version.h and in the LAMMPS
directory name created when you unpack a tarball, and at the top of
the first page of the manual (this page).

LAMMPS-ICMS is an experimental variant of LAMMPS with additional
features made available for testing before they will be submitted
for inclusion into the official LAMMPS tree. The source code is 
based on the official LAMMPS svn repository mirror at the Institute
for Computational Molecular Science at Temple University and generally
kept up-to-date as much as possible. Sometimes, e.g. when additional
development work is needed to adapt the upstream changes into
LAMMPS-ICMS it can take longer until synchronization; and occasionally,
e.g. in case of the rewrite of the multi-threading support, the
development will be halted except for important bugfixes until
all features of LAMMPS-ICMS fully compatible with the upstream
version or replaced by alternate implementations.

If you browse the HTML doc pages on the LAMMPS WWW site, they always
describe the most current version of upstream LAMMPS, but may be
missing some new features in LAMMPS-ICMS. :ulb,l

If you browse the HTML doc pages included in your tarball, they
describe the version you have, however, not all new features in
LAMMPS-ICMS are documented immediately. :l

The "PDF file"_Manual.pdf on the WWW site or in the tarball is updated
about once per month.  This is because it is large, and we don't want
it to be part of every patch. :l

There is also a "Developer.pdf"_Developer.pdf file in the doc
directory, which describes the internal structure and algorithms of
LAMMPS.  :ule,l

LAMMPS stands for Large-scale Atomic/Molecular Massively Parallel
Simulator.

LAMMPS is a classical molecular dynamics simulation code designed to
run efficiently on parallel computers.  It was developed at Sandia
National Laboratories, a US Department of Energy facility, with
funding from the DOE.  It is an open-source code, distributed freely
under the terms of the GNU Public License (GPL).

The primary developers of LAMMPS are "Steve Plimpton"_sjp, Aidan
Thompson, and Paul Crozier who can be contacted at
sjplimp,athomps,pscrozi at sandia.gov.  The "LAMMPS WWW Site"_lws at
http://lammps.sandia.gov has more information about the code and its
uses.

:link(bug,http://lammps.sandia.gov/bug.html)
:link(sjp,http://www.sandia.gov/~sjplimp)

:line

The LAMMPS documentation is organized into the following sections.  If
you find errors or omissions in this manual or have suggestions for
useful information to add, please send an email to the developers so
we can improve the LAMMPS documentation.

Once you are familiar with LAMMPS, you may want to bookmark "this
page"_Section_commands.html#comm at Section_commands.html#comm since
it gives quick access to documentation for all LAMMPS commands.

"PDF file"_Manual.pdf of the entire manual, generated by
"htmldoc"_http://freecode.com/projects/htmldoc

"Introduction"_Section_intro.html :olb,l
  1.1 "What is LAMMPS"_intro_1 :ulb,b
  1.2 "LAMMPS features"_intro_2 :b
  1.3 "LAMMPS non-features"_intro_3 :b
  1.4 "Open source distribution"_intro_4 :b
  1.5 "Acknowledgments and citations"_intro_5 :ule,b
"Getting started"_Section_start.html :l
  2.1 "What's in the LAMMPS distribution"_start_1 :ulb,b
  2.2 "Making LAMMPS"_start_2 :b
  2.3 "Making LAMMPS with optional packages"_start_3 :b
  2.4 "Building LAMMPS via the Make.py script"_start_4 :b
  2.5 "Building LAMMPS as a library"_start_5 :b
  2.6 "Running LAMMPS"_start_6 :b
  2.7 "Command-line options"_start_7 :b
  2.8 "Screen output"_start_8 :b
  2.9 "Tips for users of previous versions"_start_9 :ule,b
"Commands"_Section_commands.html :l
  3.1 "LAMMPS input script"_cmd_1 :ulb,b
  3.2 "Parsing rules"_cmd_2 :b
  3.3 "Input script structure"_cmd_3 :b
  3.4 "Commands listed by category"_cmd_4 :b
  3.5 "Commands listed alphabetically"_cmd_5 :ule,b
"Packages"_Section_packages.html :l
  4.1 "Standard packages"_pkg_1 :ulb,b
  4.2 "User packages"_pkg_2 :ule,b
"Accelerating LAMMPS performance"_Section_accelerate.html :l
  5.1 "Measuring performance"_acc_1 :ulb,b
  5.2 "Algorithms and code options to boost performace"_acc_2 :b
  5.3 "Accelerator packages with optimized styles"_acc_3 :b
    5.3.1 "USER-CUDA package"_accelerate_cuda.html :ulb,b
    5.3.2 "GPU package"_accelerate_gpu.html :b
    5.3.3 "USER-INTEL package"_accelerate_intel.html :b
    5.3.4 "KOKKOS package"_accelerate_kokkos.html :b
    5.3.5 "USER-OMP package"_accelerate_omp.html :b
    5.3.6 "OPT package"_accelerate_opt.html :ule,b
  5.4 "Comparison of various accelerator packages"_acc_4 :ule,b
"How-to discussions"_Section_howto.html :l
  6.1 "Restarting a simulation"_howto_1 :ulb,b
  6.2 "2d simulations"_howto_2 :b
  6.3 "CHARMM and AMBER force fields"_howto_3 :b
  6.4 "Running multiple simulations from one input script"_howto_4 :b
  6.5 "Multi-replica simulations"_howto_5 :b
  6.6 "Granular models"_howto_6 :b
  6.7 "TIP3P water model"_howto_7 :b
  6.8 "TIP4P water model"_howto_8 :b
  6.9 "SPC water model"_howto_9 :b
  6.10 "Coupling LAMMPS to other codes"_howto_10 :b
  6.11 "Visualizing LAMMPS snapshots"_howto_11 :b
  6.12 "Triclinic (non-orthogonal) simulation boxes"_howto_12 :b
  6.13 "NEMD simulations"_howto_13 :b
  6.14 "Finite-size spherical and aspherical particles"_howto_14 :b
  6.15 "Output from LAMMPS (thermo, dumps, computes, fixes, variables)"_howto_15 :b
  6.16 "Thermostatting, barostatting, and compute temperature"_howto_16 :b
  6.17 "Walls"_howto_17 :b
  6.18 "Elastic constants"_howto_18 :b
  6.19 "Library interface to LAMMPS"_howto_19 :b
  6.20 "Calculating thermal conductivity"_howto_20 :b
  6.21 "Calculating viscosity"_howto_21 :b
  6.22 "Calculating a diffusion coefficient"_howto_22 :ule,b
"Example problems"_Section_example.html :l
"Performance & scalability"_Section_perf.html :l
"Additional tools"_Section_tools.html :l
"Modifying & extending LAMMPS"_Section_modify.html :l
  10.1 "Atom styles"_mod_1 :ulb,b
  10.2 "Bond, angle, dihedral, improper potentials"_mod_2 :b
  10.3 "Compute styles"_mod_3 :b
  10.4 "Dump styles"_mod_4 :b
  10.5 "Dump custom output options"_mod_5 :b
  10.6 "Fix styles"_mod_6 :b
  10.7 "Input script commands"_mod_7 :b
  10.8 "Kspace computations"_mod_8 :b
  10.9 "Minimization styles"_mod_9 :b
  10.10 "Pairwise potentials"_mod_10 :b
  10.11 "Region styles"_mod_11 :b
  10.12 "Body styles"_mod_12 :b
  10.13 "Thermodynamic output options"_mod_13 :b
  10.14 "Variable options"_mod_14 :b
  10.15 "Submitting new features for inclusion in LAMMPS"_mod_15 :ule,b
"Python interface"_Section_python.html :l
  11.1 "Building LAMMPS as a shared library"_py_1 :ulb,b
  11.2 "Installing the Python wrapper into Python"_py_2 :b
  11.3 "Extending Python with MPI to run in parallel"_py_3 :b
  11.4 "Testing the Python-LAMMPS interface"_py_4 :b
  11.5 "Using LAMMPS from Python"_py_5 :b
  11.6 "Example Python scripts that use LAMMPS"_py_6 :ule,b
"Errors"_Section_errors.html :l
  12.1 "Common problems"_err_1 :ulb,b
  12.2 "Reporting bugs"_err_2 :b
  12.3 "Error & warning messages"_err_3 :ule,b
"Future and history"_Section_history.html :l
  13.1 "Coming attractions"_hist_1 :ulb,b
  13.2 "Past versions"_hist_2 :ule,b
:ole

:link(intro_1,Section_intro.html#intro_1)
:link(intro_2,Section_intro.html#intro_2)
:link(intro_3,Section_intro.html#intro_3)
:link(intro_4,Section_intro.html#intro_4)
:link(intro_5,Section_intro.html#intro_5)

:link(start_1,Section_start.html#start_1)
:link(start_2,Section_start.html#start_2)
:link(start_3,Section_start.html#start_3)
:link(start_4,Section_start.html#start_4)
:link(start_5,Section_start.html#start_5)
:link(start_6,Section_start.html#start_6)
:link(start_7,Section_start.html#start_7)
:link(start_8,Section_start.html#start_8)
:link(start_9,Section_start.html#start_9)

:link(cmd_1,Section_commands.html#cmd_1)
:link(cmd_2,Section_commands.html#cmd_2)
:link(cmd_3,Section_commands.html#cmd_3)
:link(cmd_4,Section_commands.html#cmd_4)
:link(cmd_5,Section_commands.html#cmd_5)

:link(pkg_1,Section_packages.html#pkg_1)
:link(pkg_2,Section_packages.html#pkg_2)

:link(acc_1,Section_accelerate.html#acc_1)
:link(acc_2,Section_accelerate.html#acc_2)
:link(acc_3,Section_accelerate.html#acc_3)
:link(acc_4,Section_accelerate.html#acc_4)

:link(howto_1,Section_howto.html#howto_1)
:link(howto_2,Section_howto.html#howto_2)
:link(howto_3,Section_howto.html#howto_3)
:link(howto_4,Section_howto.html#howto_4)
:link(howto_5,Section_howto.html#howto_5)
:link(howto_6,Section_howto.html#howto_6)
:link(howto_7,Section_howto.html#howto_7)
:link(howto_8,Section_howto.html#howto_8)
:link(howto_9,Section_howto.html#howto_9)
:link(howto_10,Section_howto.html#howto_10)
:link(howto_11,Section_howto.html#howto_11)
:link(howto_12,Section_howto.html#howto_12)
:link(howto_13,Section_howto.html#howto_13)
:link(howto_14,Section_howto.html#howto_14)
:link(howto_15,Section_howto.html#howto_15)
:link(howto_16,Section_howto.html#howto_16)
:link(howto_17,Section_howto.html#howto_17)
:link(howto_18,Section_howto.html#howto_18)
:link(howto_19,Section_howto.html#howto_19)
:link(howto_20,Section_howto.html#howto_20)
:link(howto_21,Section_howto.html#howto_21)

:link(mod_1,Section_modify.html#mod_1)
:link(mod_2,Section_modify.html#mod_2)
:link(mod_3,Section_modify.html#mod_3)
:link(mod_4,Section_modify.html#mod_4)
:link(mod_5,Section_modify.html#mod_5)
:link(mod_6,Section_modify.html#mod_6)
:link(mod_7,Section_modify.html#mod_7)
:link(mod_8,Section_modify.html#mod_8)
:link(mod_9,Section_modify.html#mod_9)
:link(mod_10,Section_modify.html#mod_10)
:link(mod_11,Section_modify.html#mod_11)
:link(mod_12,Section_modify.html#mod_12)
:link(mod_13,Section_modify.html#mod_13)
:link(mod_14,Section_modify.html#mod_14)
:link(mod_15,Section_modify.html#mod_15)

:link(py_1,Section_python.html#py_1)
:link(py_2,Section_python.html#py_2)
:link(py_3,Section_python.html#py_3)
:link(py_4,Section_python.html#py_4)
:link(py_5,Section_python.html#py_5)
:link(py_6,Section_python.html#py_6)

:link(err_1,Section_errors.html#err_1)
:link(err_2,Section_errors.html#err_2)
:link(err_3,Section_errors.html#err_3)

:link(hist_1,Section_history.html#hist_1)
:link(hist_2,Section_history.html#hist_2)

</BODY><|MERGE_RESOLUTION|>--- conflicted
+++ resolved
@@ -18,13 +18,8 @@
 
 <H1></H1>
 
-<<<<<<< HEAD
 LAMMPS-ICMS Documentation :c,h3
-30 Jan 2015 version :c,h4
-=======
-LAMMPS Documentation :c,h3
 4 Feb 2014 version :c,h4
->>>>>>> 6c48e6f6
 
 Version info: :h4
 
